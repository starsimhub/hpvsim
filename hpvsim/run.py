'''
Functions and classes for running multiple HPVsim runs.
'''

#%% Imports
import numpy as np
import pandas as pd
import sciris as sc
from collections import defaultdict
from . import defaults as hpd
from . import misc as hpm
from . import base as hpb
from . import sim as hps
from . import plotting as hppl
from .settings import options as hpo


# Specify all externally visible functions this file defines
__all__ = ['make_metapars', 'MultiSim', 'Scenarios', 'single_run', 'multi_run', 'parallel']



def make_metapars(): 
    ''' Create default metaparameters for a Scenarios run '''
    metapars = sc.objdict(
        n_runs    = 3, # Number of parallel runs; change to 3 for quick, 10 for real
        noise     = 0.0, # Use noise, optionally
        noisepar  = 'beta',
        rand_seed = 1,
        quantiles = {'low':0.1, 'high':0.9},
        verbose   = hpo.verbose,
    )
    return metapars


class MultiSim(hpb.FlexPretty):
    '''
    Class for running multiple copies of a simulation. The parameter n_runs
    controls how many copies of the simulation there will be, if a list of sims
    is not provided. This is the main class that's used to run multiple versions
    of a simulation (e.g., with different random seeds).

    Args:
        sims      (Sim/list) : a single sim or a list of sims
        base_sim  (Sim)      : the sim used for shared properties; if not supplied, the first of the sims provided
        label      (str)     : the name of the multisim
        initialize (bool)    : whether or not to initialize the sims (otherwise, initialize them during run)
        kwargs    (dict)     : stored in run_args and passed to run()

    Returns:
        msim: a MultiSim object

    **Examples**::

        sim = hp.Sim() # Create the sim
        msim = hp.MultiSim(sim, n_runs=5) # Create the multisim
        msim.run() # Run them in parallel
        msim.combine() # Combine into one sim
        msim.plot() # Plot results

        sim = hp.Sim() # Create the sim
        msim = hp.MultiSim(sim, n_runs=11, noise=0.1, keep_people=True) # Set up a multisim with noise
        msim.run() # Run
        msim.reduce() # Compute statistics
        msim.plot() # Plot

        sims = [hp.Sim(beta=0.015*(1+0.02*i)) for i in range(5)] # Create sims
        for sim in sims: sim.run() # Run sims in serial
        msim = hp.MultiSim(sims) # Convert to multisim
        msim.plot() # Plot as single sim
    '''

    def __init__(self, sims=None, base_sim=None, label=None, initialize=False, **kwargs):

        # Handle inputs
        if base_sim is None:
            if isinstance(sims, hps.Sim):
                base_sim = sims
                sims = None
            elif isinstance(sims, list):
                base_sim = sims[0]
            else:
                errormsg = f'If base_sim is not supplied, sims must be either a single sim (treated as base_sim) or a list of sims, not {type(sims)}'
                raise TypeError(errormsg)

        # Set properties
        self.sims      = sims
        self.base_sim  = base_sim
        self.label     = base_sim.label if (label is None and base_sim is not None) else label
        self.run_args  = sc.mergedicts(kwargs)
        self.results   = None
        self.which     = None # Whether the multisim is to be reduced, combined, etc.
        hpb.set_metadata(self) # Set version, date, and git info

        # Optionally initialize
        if initialize:
            self.init_sims()

        return


    def __len__(self):
        try:
            return len(self.sims)
        except:
            return 0


    def result_keys(self):
        ''' Attempt to retrieve the results keys from the base sim '''
        try:
            keys = self.base_sim.result_keys()
        except Exception as E:
            errormsg = f'Could not retrieve result keys since base sim not accessible: {str(E)}'
            raise ValueError(errormsg)
        return keys


    def init_sims(self, **kwargs):
        '''
        Initialize the sims, but don't actually run them. Syntax is the same
        as MultiSim.run(). Note: in most cases you can just call run() directly,
        there is no need to call this separately.

        Args:
            kwargs  (dict): passed to multi_run()
        '''

        # Handle which sims to use
        if self.sims is None:
            sims = self.base_sim
        else:
            sims = self.sims

        # Initialize the sims but don't run them
        kwargs = sc.mergedicts(self.run_args, kwargs, {'do_run':False}) # Never run, that's the point!
        self.sims = multi_run(sims, **kwargs)

        return


    def run(self, reduce=False, combine=False, **kwargs):
        '''
        Run the actual sims

        Args:
            reduce  (bool): whether or not to reduce after running (see reduce())
            combine (bool): whether or not to combine after running (see combine(), not compatible with reduce)
            kwargs  (dict): passed to multi_run(); use run_args to pass arguments to sim.run()

        Returns:
            None (modifies MultiSim object in place)

        **Examples**::

            msim.run()
            msim.run(run_args=dict(until='2020-0601', restore_pars=False))
        '''
        # Handle which sims to use -- same as init_sims()
        if self.sims is None:
            sims = self.base_sim
        else:
            sims = self.sims

            # Handle missing labels
            for s,sim in enumerate(sims):
                if sim.label is None:
                    sim.label = f'Sim {s}'

        # Run
        kwargs = sc.mergedicts(self.run_args, kwargs)
        self.sims = multi_run(sims, **kwargs)

        # Reduce or combine
        if reduce:
            self.reduce()
        elif combine:
            self.combine()

        return self


    def _has_orig_sim(self):
        ''' Helper method for determining if an original base sim is present '''
        return hasattr(self, 'orig_base_sim')


    def _rm_orig_sim(self, reset=False):
        ''' Helper method for removing the original base sim, if present '''
        if self._has_orig_sim():
            if reset:
                self.base_sim = self.orig_base_sim
            delattr(self, 'orig_base_sim')
        return


    def shrink(self, **kwargs):
        '''
        Not to be confused with reduce(), this shrinks each sim in the msim;
        see sim.shrink() for more information.

        Args:
            kwargs (dict): passed to sim.shrink() for each sim
        '''
        self.base_sim.shrink(**kwargs)
        self._rm_orig_sim()
        for sim in self.sims:
            sim.shrink(**kwargs)
        return


    def reset(self):
        ''' Undo a combine() or reduce() by resetting the base sim, which, and results '''
        self._rm_orig_sim(reset=True)
        self.which = None
        self.results = None
        return


    def reduce(self, quantiles=None, use_mean=False, bounds=None, output=False):
        '''
        Combine multiple sims into a single sim statistically: by default, use
        the median value and the 10th and 90th percentiles for the lower and upper
        bounds. If use_mean=True, then use the mean and ±2 standard deviations
        for lower and upper bounds.

        Args:
            quantiles (dict): the quantiles to use, e.g. [0.1, 0.9] or {'low : '0.1, 'high' : 0.9}
            use_mean (bool): whether to use the mean instead of the median
            bounds (float): if use_mean=True, the multiplier on the standard deviation for upper and lower bounds (default 2)
            output (bool): whether to return the "reduced" sim (in any case, modify the multisim in-place)

        **Example**::

            msim = hp.MultiSim(hp.Sim())
            msim.run()
            msim.reduce()
            msim.summarize()
        '''

        if use_mean:
            if bounds is None:
                bounds = 2
        else:
            if quantiles is None:
                quantiles = make_metapars()['quantiles']
            if not isinstance(quantiles, dict):
                try:
                    quantiles = {'low':float(quantiles[0]), 'high':float(quantiles[1])}
                except Exception as E:
                    errormsg = f'Could not figure out how to convert {quantiles} into a quantiles object: must be a dict with keys low, high or a 2-element array ({str(E)})'
                    raise ValueError(errormsg)

        # Store information on the sims
        n_runs = len(self)
        reduced_sim = sc.dcp(self.sims[0])
        reduced_sim.metadata = dict(parallelized=True, combined=False, n_runs=n_runs, quantiles=quantiles, use_mean=use_mean, bounds=bounds) # Store how this was parallelized

        # Perform the statistics
        raw = {}

        totalkeys = reduced_sim.result_keys('total')
        genotypekeys = reduced_sim.result_keys('genotype')
        sexkeys = reduced_sim.result_keys('by_sex')

        for reskey in totalkeys:
            raw[reskey] = np.zeros((reduced_sim.res_npts, len(self.sims)))
            for s,sim in enumerate(self.sims):
                vals = sim.results[reskey].values
                raw[reskey][:, s] = vals
        for reskey in genotypekeys:
            raw[reskey] = np.zeros((reduced_sim['n_genotypes'], reduced_sim.res_npts, len(self.sims)))
            for s,sim in enumerate(self.sims):
                vals = sim.results[reskey].values
                raw[reskey][:, :, s] = vals
        for reskey in sexkeys:
            raw[reskey] = np.zeros((2, reduced_sim.res_npts, len(self.sims)))
            for s,sim in enumerate(self.sims):
                vals = sim.results[reskey].values
                raw[reskey][:, :, s] = vals

        for reskey in totalkeys + genotypekeys + sexkeys:
            if reskey in totalkeys:
                axis = 1
                results = reduced_sim.results
            else:
                axis = 2
                results = reduced_sim.results
            if use_mean:
                r_mean = np.mean(raw[reskey], axis=axis)
                r_std = np.std(raw[reskey], axis=axis)
                results[reskey].values[:] = r_mean
                results[reskey].low = r_mean - bounds * r_std
                results[reskey].high = r_mean + bounds * r_std
            else:
                results[reskey].values[:] = np.quantile(raw[reskey], q=0.5, axis=axis)
                results[reskey].low = np.quantile(raw[reskey], q=quantiles['low'], axis=axis)
                results[reskey].high = np.quantile(raw[reskey], q=quantiles['high'], axis=axis)

        # Compute and store final results
        reduced_sim.compute_summary()
        self.orig_base_sim = self.base_sim
        self.base_sim = reduced_sim
        self.results = reduced_sim.results
        self.summary = reduced_sim.summary
        self.which = 'reduced'

        if output:
            return self.base_sim
        else:
            return


    def mean(self, bounds=None, **kwargs):
        '''
        Alias for reduce(use_mean=True). See reduce() for full description.

        Args:
            bounds (float): multiplier on the standard deviation for the upper and lower bounds (default, 2)
            kwargs (dict): passed to reduce()
        '''
        return self.reduce(use_mean=True, bounds=bounds, **kwargs)


    def median(self, quantiles=None, **kwargs):
        '''
        Alias for reduce(use_mean=False). See reduce() for full description.

        Args:
            quantiles (list or dict): upper and lower quantiles (default, 0.1 and 0.9)
            kwargs (dict): passed to reduce()
        '''
        return self.reduce(use_mean=False, quantiles=quantiles, **kwargs)


    def combine(self, output=False):
        '''
        Combine multiple sims into a single sim with scaled results.

        **Example**::

            msim = hp.MultiSim(hp.Sim())
            msim.run()
            msim.combine()
            msim.summarize()
        '''

        n_runs = len(self)
        combined_sim = sc.dcp(self.sims[0])
        combined_sim.parallelized = dict(parallelized=True, combined=True, n_runs=n_runs)  # Store how this was parallelized

        for s,sim in enumerate(self.sims[1:]): # Skip the first one
            if combined_sim.people: # If the people are there, add them and increment the population size accordingly
                combined_sim.people += sim.people
                combined_sim['n_agents'] = combined_sim.people.pars['n_agents']
            else: # If not, manually update population size
                combined_sim['n_agents'] += sim['n_agents']  # Record the number of agents
            for key in sim.result_keys():
                vals = sim.results[key].values
                if vals.shape[-1] != combined_sim.res_npts:
                    errormsg = f'Cannot combine sims with inconsistent numbers of timepoints: {combined_sim.res_npts} vs. {len(vals)}'
                    raise ValueError(errormsg)
                combined_sim.results[key].values += vals

        # For non-count results (scale=False), rescale them
        for key in combined_sim.result_keys():
            if not combined_sim.results[key].scale:
                combined_sim.results[key].values /= n_runs

        # Compute and store final results
        combined_sim.compute_summary()
        self.orig_base_sim = self.base_sim
        self.base_sim = combined_sim
        self.results = combined_sim.results
        self.summary = combined_sim.summary

        self.which = 'combined'

        if output:
            return self.base_sim
        else:
            return


    def compare(self, t=None, sim_inds=None, output=False, do_plot=False, **kwargs):
        '''
        Create a dataframe compare sims at a single point in time.

        Args:
            t        (int/str) : the day (or date) to do the comparison; default, the end
            sim_inds (list)    : list of integers of which sims to include (default: all)
            output   (bool)    : whether or not to return the comparison as a dataframe
            do_plot  (bool)    : whether or not to plot the comparison (see also plot_compare())
            kwargs   (dict)    : passed to plot_compare()

        Returns:
            df (dataframe): a dataframe comparison
        '''

        # Handle time
        if t is None:
            t = -1
            daystr = 'the last day'
        else:
            daystr = f'day {t}'

        # Handle the indices
        if sim_inds is None:
            sim_inds = list(range(len(self.sims)))

        # Move the results to a dictionary
        resdict = defaultdict(dict)
        for i,s in enumerate(sim_inds):
            sim = self.sims[s]
            day = sim.day(t) # Unlikely, but different sims might have different start days
            label = sim.label
            if not label: # Give it a label if it doesn't have one
                label = f'Sim {i}'
            if label in resdict: # Avoid duplicates
                label += f' ({i})'
            for reskey in sim.result_keys():
                res = sim.results[reskey]
                val = res.values[day]
                if res.scale: # Results that are scaled by population are ints
                    val = int(val)
                resdict[label][reskey] = val

        if do_plot:
            self.plot_compare(**kwargs)

        df = pd.DataFrame.from_dict(resdict).astype(object) # astype is necessary to prevent type coercion
        if not output:
            print(f'Results for {daystr} in each sim:')
            print(df)
        else:
            return df


    def plot(self, to_plot=None, inds=None, plot_sims=False, color_by_sim=None, max_sims=5, colors=None, labels=None, alpha_range=None, plot_args=None, show_args=None, **kwargs):
        '''
        Plot all the sims  -- arguments passed to Sim.plot(). The
        behavior depends on whether or not combine() or reduce() has been called.
        If so, this function by default plots only the combined/reduced sim (which
        you can override with plot_sims=True). Otherwise, it plots a separate line
        for each sim.

        Note that this function is complex because it aims to capture the flexibility
        of both sim.plot() and scens.plot(). By default, if combine() or reduce()
        has been used, it will resemble sim.plot(); otherwise, it will resemble
        scens.plot(). This can be changed via color_by_sim, together with the
        other options.

        Args:
            to_plot      (list) : list or dict of which results to plot; see cv.get_default_plots() for structure
            inds         (list) : if not combined or reduced, the indices of the simulations to plot (if None, plot all)
            plot_sims    (bool) : whether to plot individual sims, even if combine() or reduce() has been used
            color_by_sim (bool) : if True, set colors based on the simulation type; otherwise, color by result type; True implies a scenario-style plotting, False implies sim-style plotting
            max_sims     (int)  : maximum number of sims to use with color-by-sim; can be overridden by other options
            colors       (list) : if supplied, override default colors for color_by_sim
            labels       (list) : if supplied, override default labels for color_by_sim
            alpha_range  (list) : a 2-element list/tuple/array providing the range of alpha values to use to distinguish the lines
            plot_args    (dict) : passed to sim.plot()
            show_args    (dict) : passed to sim.plot()
            kwargs       (dict) : passed to sim.plot()

        Returns:
            fig: Figure handle

        **Examples**::

            sim = hp.Sim()
            msim = hp.MultiSim(sim)
            msim.run()
            msim.plot() # Plots individual sims
            msim.reduce()
            msim.plot() # Plots the combined sim
        '''

        # Plot a single curve, possibly with a range
        if not plot_sims and self.which in ['combined', 'reduced']:
            fig = self.base_sim.plot(to_plot=to_plot, colors=colors, **kwargs)

        # PLot individual sims on top of each other
        else:

            # Initialize
            fig          = kwargs.pop('fig', None)
            orig_show    = kwargs.get('do_show', None)
            orig_close   = hpo.close
            orig_setylim = kwargs.get('setylim', True)
            kwargs['legend_args'] = sc.mergedicts({'show_legend':True}, kwargs.get('legend_args')) # Only plot the legend the first time

            # Handle indices
            if inds is None:
                inds = np.arange(len(self.sims))
            n_sims = len(inds)

            # Handle what style of plotting to use:
            if color_by_sim is None:
                if n_sims <= max_sims:
                    color_by_sim = True
                else:
                    color_by_sim = False

            # Handle what to plot
            if to_plot is None:
                kind = 'scens' if color_by_sim else 'sim'
                to_plot = hpd.get_default_plots(kind=kind)

            # Handle colors
            if colors is None:
                if color_by_sim:
                    colors = sc.gridcolors(ncolors=n_sims)
                else:
                    colors = [None]*n_sims # So we can iterate over it
            else:
                colors = [colors]*n_sims # Again, for iteration

            # Handle alpha if not using colors
            if alpha_range is None:
                if color_by_sim:
                    alpha_range = [0.8, 0.8] # We're using color to distinguish sims, so don't need alpha
                else:
                    alpha_range = [0.8, 0.3] # We're using alpha to distinguish sims
            alphas = np.linspace(alpha_range[0], alpha_range[1], n_sims)

            # Plot
            for s,ind in enumerate(inds):

                sim = self.sims[ind]
                final_plot = (s == n_sims-1) # Check if this is the final plot

                # Handle the legend and labels
                if final_plot:
                    merged_show_args  = show_args
                    kwargs['do_show'] = orig_show
                    kwargs['setylim'] = orig_setylim
                    hpo.set(close=orig_close) # Reset original closing settings
                else:
                    merged_show_args  = False # Only show things like data the last time it's plotting
                    kwargs['do_show'] = False # On top of that, don't show the plot at all unless it's the last time
                    kwargs['setylim'] = False # Don't set the y limits until we have all the data
                    hpo.set(close=False) # Do not close figures if we're in the middle of plotting

                # Optionally set the label for the first max_sims sims
                if color_by_sim is True and s<max_sims:
                    if labels is None:
                        merged_labels = sim.label
                    else:
                        merged_labels = labels[s]
                elif final_plot and not color_by_sim:
                    merged_labels = labels
                else:
                    merged_labels = ''

                # Actually plot
                merged_plot_args = sc.mergedicts({'alpha':alphas[s]}, plot_args) # Need a new variable to avoid overwriting
                fig = sim.plot(fig=fig, to_plot=('scens', to_plot), colors=colors[s], labels=merged_labels, plot_args=merged_plot_args, show_args=merged_show_args, **kwargs)

        return hppl.handle_show_return(fig=fig)


    def plot_result(self, key, colors=None, labels=None, *args, **kwargs):
        ''' Convenience method for plotting -- arguments passed to sim.plot_result() '''
        if self.which in ['combined', 'reduced']:
            fig = self.base_sim.plot_result(key, *args, **kwargs)
        else:
            fig = None
            if colors is None:
                colors = sc.gridcolors(len(self))
            if labels is None:
                labels = [sim.label for sim in self.sims]
            orig_setylim = kwargs.get('setylim', True)
            for s,sim in enumerate(self.sims):
                if s == len(self.sims)-1:
                    kwargs['setylim'] = orig_setylim
                else:
                    kwargs['setylim'] = False
                fig = sim.plot_result(key=key, fig=fig, color=colors[s], label=labels[s], *args, **kwargs)
        return hppl.handle_show_return(fig=fig)


    def plot_compare(self, t=-1, sim_inds=None, log_scale=True, **kwargs):
        '''
        Plot a comparison between sims, using bars to show different values for
        each result. For an explanation of other available arguments, see Sim.plot().

        Args:
            t         (int)  : index of results, passed to compare()
            sim_inds  (list) : which sims to include, passed to compare()
            log_scale (bool) : whether to plot with a logarithmic x-axis
            kwargs    (dict) : standard plotting arguments, see Sim.plot() for explanation

        Returns:
            fig: Figure handle
        '''
        df = self.compare(t=t, sim_inds=sim_inds, output=True)
        return hppl.plot_compare(df, log_scale=log_scale, **kwargs)


    def save(self, filename=None, keep_people=False, **kwargs):
        '''
        Save to disk as a gzipped pickle. Load with cv.load(filename) or
        hp.MultiSim.load(filename).

        Args:
            filename    (str)  : the name or path of the file to save to; if None, uses default
            keep_people (bool) : whether or not to store the population in the Sim objects (NB, very large)
            kwargs      (dict) : passed to ``sc.makefilepath()``

        Returns:
            scenfile (str): the validated absolute path to the saved file

        **Example**::

            msim.save() # Saves to an .msim file
        '''
        if filename is None:
            filename = 'hpvsim.msim'
        msimfile = sc.makefilepath(filename=filename, **kwargs)
        self.filename = filename # Store the actual saved filename

        # Store sims separately
        sims = self.sims
        self.sims = None # Remove for now

        obj = sc.dcp(self) # This should be quick once we've removed the sims
        if keep_people:
            obj.sims = sims # Just restore the object in full
            print('Note: saving people, which may produce a large file!')
        else:
            obj.base_sim.shrink(in_place=True)
            obj.sims = []
            for sim in sims:
                obj.sims.append(sim.shrink(in_place=False))

        hpm.save(filename=msimfile, obj=obj) # Actually save

        self.sims = sims # Restore
        return msimfile


    @staticmethod
    def load(msimfile, *args, **kwargs):
        '''
        Load from disk from a gzipped pickle.

        Args:
            msimfile (str): the name or path of the file to load from
            kwargs: passed to cv.load()

        Returns:
            msim (MultiSim): the loaded MultiSim object

        **Example**::

            msim = hp.MultiSim.load('my-multisim.msim')
        '''
        msim = hpm.load(msimfile, *args, **kwargs)
        if not isinstance(msim, MultiSim):
            errormsg = f'Cannot load object of {type(msim)} as a MultiSim object'
            raise TypeError(errormsg)
        return msim


    @staticmethod
    def merge(*args, base=False):
        '''
        Convenience method for merging two MultiSim objects.

        Args:
            args (MultiSim): the MultiSims to merge (either a list, or separate)
            base (bool): if True, make a new list of sims from the multisim's two base sims; otherwise, merge the multisim's lists of sims

        Returns:
            msim (MultiSim): a new MultiSim object

        **Examples**:

            mm1 = hp.MultiSim.merge(msim1, msim2, base=True)
            mm2 = hp.MultiSim.merge([m1, m2, m3, m4], base=False)
        '''

        # Handle arguments
        if len(args) == 1 and isinstance(args[0], list):
            args = args[0] # A single list of MultiSims has been provided

        # Create the multisim from the base sim of the first argument
        msim = MultiSim(base_sim=sc.dcp(args[0].base_sim), label=args[0].label)
        msim.sims = []
        msim.chunks = [] # This is used to enable automatic splitting later

        # Handle different options for combining
        if base: # Only keep the base sims
            for i,ms in enumerate(args):
                sim = sc.dcp(ms.base_sim)
                sim.label = ms.label
                msim.sims.append(sim)
                msim.chunks.append([[i]])
        else: # Keep all the sims
            for ms in args:
                len_before = len(msim.sims)
                msim.sims += sc.dcp(ms.sims)
                len_after= len(msim.sims)
                msim.chunks.append(list(range(len_before, len_after)))

        return msim


    def split(self, inds=None, chunks=None):
        '''
        Convenience method for splitting one MultiSim into several. You can specify
        either individual indices of simulations to extract, via inds, or consecutive
        chunks of indices, via chunks. If this function is called on a merged MultiSim,
        the chunks can be retrieved automatically and no arguments are necessary.

        Args:
            inds (list): a list of lists of indices, with each list turned into a MultiSim
            chunks (int or list): if an int, split the MultiSim into that many chunks; if a list return chunks of that many sims

        Returns:
            A list of MultiSim objects

        **Examples**::

            m1 = hp.MultiSim(cv.Sim(label='sim1'), initialize=True)
            m2 = hp.MultiSim(cv.Sim(label='sim2'), initialize=True)
            m3 = hp.MultiSim.merge(m1, m2)
            m3.run()
            m1b, m2b = m3.split()

            msim = hp.MultiSim(hp.Sim(), n_runs=6)
            msim.run()
            m1, m2 = msim.split(inds=[[0,2,4], [1,3,5]])
            mlist1 = msim.split(chunks=[2,4]) # Equivalent to inds=[[0,1], [2,3,4,5]]
            mlist2 = msim.split(chunks=2) # Equivalent to inds=[[0,1,2], [3,4,5]]
        '''

        # Process indices and chunks
        if inds is None: # Indices not supplied
            if chunks is None: # Chunks not supplied
                if hasattr(self, 'chunks'): # Created from a merged MultiSim
                    inds = self.chunks
                else: # No indices or chunks and not created from a merge
                    errormsg = 'If a MultiSim has not been created via merge(), you must supply either inds or chunks to split it'
                    raise ValueError(errormsg)
            else: # Chunks supplied, but not inds
                inds = [] # Initialize
                sim_inds = np.arange(len(self)) # Indices for the simulations
                if sc.isiterable(chunks): # e.g. chunks = [2,4]
                    chunk_inds = np.cumsum(chunks)[:-1]
                    inds = np.split(sim_inds, chunk_inds)
                else: # e.g. chunks = 3
                    inds = np.split(sim_inds, chunks) # This will fail if the length is wrong

        # Do the conversion
        mlist = []
        for indlist in inds:
            sims = sc.dcp([self.sims[i] for i in indlist])
            msim = MultiSim(sims=sims)
            mlist.append(msim)

        return mlist


    def disp(self, output=False):
        '''
        Display a verbose description of a multisim. See also multisim.summarize()
        (medium length output) and multisim.brief() (short output).

        Args:
            output (bool): if true, return a string instead of printing output

        **Example**::

            msim = hp.MultiSim(hp.Sim(verbose=0), label='Example multisim')
            msim.run()
            msim.disp() # Displays detailed output
        '''
        string = self._disp()
        if not output:
            print(string)
        else:
            return string


    def summarize(self, output=False):
        '''
        Print a moderate length summary of the MultiSim. See also multisim.disp()
        (detailed output) and multisim.brief() (short output).

        Args:
            output (bool): if true, return a string instead of printing output

        **Example**::

            msim = hp.MultiSim(hp.Sim(verbose=0), label='Example multisim')
            msim.run()
            msim.summarize() # Prints moderate length output
        '''
        labelstr = f' "{self.label}"' if self.label else ''
        simlenstr = f'{len(self.sims)}' if self.sims else '0'
        string  = f'MultiSim{labelstr} summary:\n'
        string += f'  Number of sims: {simlenstr}\n'
        string += f'  Reduced/combined: {self.which}\n'
        string += f'  Base: {self.base_sim.brief(output=True)}\n'
        if self.sims:
            string += '  Sims:\n'
            for s,sim in enumerate(self.sims):
                string += f'    {s}: {sim.brief(output=True)}\n'
        if not output:
            print(string)
        else:
            return string


    def _brief(self):
        '''
        Return a brief description of a multisim -- used internally and by repr();
        see multisim.brief() for the user version.
        '''
        try:
            labelstr = f'"{self.label}"; ' if self.label else ''
            n_sims = 0 if not self.sims else len(self.sims)
            string   = f'MultiSim({labelstr}n_sims: {n_sims}; base: {self.base_sim.brief(output=True)})'
        except Exception as E:
            string = sc.objectid(self)
            string += f'Warning, multisim appears to be malformed:\n{str(E)}'
        return string


    def brief(self, output=False):
        '''
        Print a compact representation of the multisim. See also multisim.disp()
        (detailed output) and multisim.summarize() (medium length output).

        Args:
            output (bool): if true, return a string instead of printing output

        **Example**::

            msim = hp.MultiSim(hp.Sim(verbose=0), label='Example multisim')
            msim.run()
            msim.brief() # Prints one-line output
         '''
        string = self._brief()
        if not output:
            print(string)
        else:
            return string


    def to_json(self, *args, **kwargs):
        ''' Shortcut for base_sim.to_json() '''
        if not self.base_sim.results_ready: # pragma: no cover
            errormsg = 'JSON export only available for reduced sim; please run msim.mean() or msim.median() first'
            raise RuntimeError(errormsg)
        return self.base_sim.to_json(*args, **kwargs)


    def to_excel(self, *args, **kwargs):
        ''' Shortcut for base_sim.to_excel() '''
        if not self.base_sim.results_ready: # pragma: no cover
            errormsg = 'Excel export only available for reduced sim; please run msim.mean() or msim.median() first'
            raise RuntimeError(errormsg)
        return self.base_sim.to_excel(*args, **kwargs)


class Scenarios(hpb.ParsObj):
    '''
    Class for running multiple sets of multiple simulations -- e.g., scenarios.
    Note that most users are recommended to use MultiSim rather than Scenarios,
    as it gives more control over run options. Scenarios should be used primarily
    for quick investigations. See the examples folder for example usage.

    Args:
        sim       (Sim)  : if supplied, use a pre-created simulation as the basis for the scenarios
        metapars  (dict) : meta-parameters for the run, e.g. number of runs; see make_metapars() for structure
        scenarios (dict) : a dictionary defining the scenarios; see examples folder for examples; see below for baseline
        basepars  (dict) : a dictionary of sim parameters to be used for the basis of the scenarios (not required if sim is provided)
        scenfile  (str)  : a filename for saving (defaults to the creation date)
        label     (str)  : the name of the scenarios

    **Example**::

        scens = hp.Scenarios()

    Returns:
        scens: a Scenarios object
    '''

    def __init__(self, sim=None, metapars=None, scenarios=None, basepars=None, scenfile=None, label=None):

        # For this object, metapars are the foundation
        default_pars = make_metapars() # Start with default pars
        super().__init__(default_pars) # Initialize and set the parameters as attributes
        hpb.set_metadata(self) # Set version, date, and git info

        # Handle filename
        if scenfile is None:
            datestr = sc.getdate(obj=self.created, dateformat='%Y-%b-%d_%H.%M.%S')
            scenfile = f'covasim_scenarios_{datestr}.scens'
        self.scenfile = scenfile
        self.label = label

        # Handle scenarios -- by default, create the simplest possible baseline scenario
        if scenarios is None:
            scenarios = {'baseline':{'name':'Baseline', 'pars':{}}}
        self.scenarios = scenarios

        # Handle metapars
        self.metapars = sc.dcp(sc.mergedicts(metapars))
        self.update_pars(self.metapars)

        # Create the simulation and handle basepars
        if sim is None:
            sim = hps.Sim()
        self.base_sim = sc.dcp(sim)
        self.basepars = sc.dcp(sc.mergedicts(basepars))
        self.base_sim.update_pars(self.basepars)
        self.base_sim.validate_pars()
        if not self.base_sim.initialized:
            self.base_sim.init_genotypes()
            self.base_sim.init_immunity()
            self.base_sim.init_people()
            self.base_sim.init_results()

        # Copy quantities from the base sim to the main object
        self.npts       = self.base_sim.npts
        self.tvec       = self.base_sim.tvec
        self.yearvec    = self.base_sim.yearvec
        self['verbose'] = self.base_sim['verbose']
        self.res_npts       = self.base_sim.res_npts
        self.res_tvec       = self.base_sim.res_tvec
        self.res_yearvec    = self.base_sim.res_yearvec

        # Create the results object; order is: results key, scenario, best/low/high
        self.sims = sc.objdict()
        self.results = sc.objdict()
        for reskey in self.result_keys():
            self.results[reskey] = sc.objdict()
            for scenkey in scenarios.keys():
                self.results[reskey][scenkey] = sc.objdict()
                for nblh in ['name', 'best', 'low', 'high']:
                    self.results[reskey][scenkey][nblh] = None # This will get populated below
        return


    def result_keys(self, which='all'):
        ''' Attempt to retrieve the results keys from the base sim '''
        try:
            keys = self.base_sim.result_keys(which=which)
        except Exception as E:
            errormsg = f'Could not retrieve result keys since base sim not accessible: {str(E)}'
            raise ValueError(errormsg)
        return keys


    def run(self, debug=False, keep_people=False, verbose=None, **kwargs):
        '''
        Run the specified scenarios.

        Args:
            debug   (bool) : if True, runs a single run instead of multiple, which makes debugging easier
            verbose (int)  : level of detail to print, passed to sim.run()
            kwargs  (dict) : passed to multi_run() and thence to sim.run()

        Returns:
            None (modifies Scenarios object in place)
        '''

        if verbose is None:
            verbose = self['verbose']

        def print_heading(string):
            ''' Choose whether to print a heading, regular text, or nothing '''
            if verbose >= 2:
                sc.heading(string)
            elif verbose == 1:
                print(string)
            return

        totalkeys   = self.result_keys('total')
        genotypekeys = self.result_keys('genotype')
        sexkeys = self.result_keys('by_sex')

        # Loop over scenarios
        for scenkey,scen in self.scenarios.items():
            scenname = scen['name']
            scenpars = scen['pars']
            allpars = sc.mergedicts(scenpars, {'location': self.base_sim['location']})

            # This is necessary for plotting, and since self.npts is defined prior to run
            if 'n_years' in scenpars.keys():
                errormsg = 'Scenarios cannot be run with different numbers of years; set via basepars instead'
                raise ValueError(errormsg)

            # Create and run the simulations
            print_heading(f'Multirun for {scenkey}')
            scen_sim = sc.dcp(self.base_sim)
            scen_sim.scenkey = scenkey
            scen_sim.label = scenname
            scen_sim.scen = scen

            # Update the parameters, if provided, and re-initialize aspects of the simulation
            scen_sim.update_pars(allpars)
            scen_sim.initialized = False # Ensure it gets re-initialized

            run_args = dict(n_runs=self['n_runs'], noise=self['noise'], noisepar=self['noisepar'], keep_people=keep_people, verbose=verbose)
            if debug:
                print('Running in debug mode (not parallelized)')
                run_args.pop('n_runs', None) # Remove n_runs argument, not used for a single run
                scen_sims = [single_run(scen_sim, **run_args, **kwargs)]
            else:
                scen_sims = multi_run(scen_sim, **run_args, **kwargs) # This is where the sims actually get run

            # Process the simulations
            print_heading(f'Processing {scenkey}')
            ng = scen_sims[0]['n_genotypes'] # Get number of genotypes
            scenraw = {}
            for reskey in totalkeys:
                scenraw[reskey] = np.zeros((self.res_npts, len(scen_sims)))
                for s,sim in enumerate(scen_sims):
                    scenraw[reskey][:,s] = sim.results[reskey].values
            for reskey in genotypekeys:
                scenraw[reskey] = np.zeros((ng, self.res_npts, len(scen_sims)))
                for s,sim in enumerate(scen_sims):
                    scenraw[reskey][:,:,s] = sim.results[reskey].values
            for reskey in sexkeys:
                scenraw[reskey] = np.zeros((2, self.res_npts, len(scen_sims)))
                for s,sim in enumerate(scen_sims):
                    scenraw[reskey][:,:,s] = sim.results[reskey].values

            scenres = sc.objdict()
            scenres.best = {}
            scenres.low = {}
            scenres.high = {}
            for reskey in totalkeys + genotypekeys + sexkeys:
                axis = 1 if reskey in totalkeys else 2
                scenres.best[reskey] = np.quantile(scenraw[reskey], q=0.5, axis=axis) # Changed from median to mean for smoother plots
                scenres.low[reskey]  = np.quantile(scenraw[reskey], q=self['quantiles']['low'], axis=axis)
                scenres.high[reskey] = np.quantile(scenraw[reskey], q=self['quantiles']['high'], axis=axis)

            for reskey in totalkeys + genotypekeys + sexkeys:
                self.results[reskey][scenkey]['name'] = scenname
                for blh in ['best', 'low', 'high']:
                    self.results[reskey][scenkey][blh] = scenres[blh][reskey]

            self.sims[scenkey] = scen_sims

        #%% Print statistics
        if verbose:
            self.compare()

        # Save details about the run
        self._kept_people = keep_people

        return self


    def compare(self, t=None, output=False):
        '''
        Print out a comparison of each scenario.

        Args:
            t (int/str)   : the day (or date) to do the comparison; default, the end
            output (bool) : if true, return the dataframe instead of printing output

        **Example**::

            scenarios = {'base': {'name':'Base','pars': {}}, 'beta': {'name':'Beta', 'pars': {'beta': 0.020}}}
            scens = hp.Scenarios(scenarios=scenarios, label='Example scenarios')
            scens.run()
            scens.compare(t=30) # Prints comparison for day 30
        '''

        # Handle time
        if t is None:
            t = -1
            daystr = 'the last timepoint'
        else:
            daystr = f'timepoint {t}'
        day = t

        # Compute dataframe
        x = defaultdict(dict)
        genotypekeys = self.result_keys('genotype')
        sexkeys = self.result_keys('by_sex')
        agekeys = self.result_keys('by_age')
        totalkeys = self.result_keys('total')
        for scenkey in self.scenarios.keys():
            for reskey in self.result_keys():
                if reskey in genotypekeys:
                    for genotype in range(self.base_sim['n_genotypes']):
                        val = self.results[reskey][scenkey].best[genotype, day] # Only prints results for infections by first variant
                        genotypekey = reskey + str(genotype) # Add variant number to the summary output
                        x[scenkey][genotypekey] = int(val)
                elif reskey in sexkeys:
                    for sex in range(2):
                        val = self.results[reskey][scenkey].best[sex, day]
                        sexkey = reskey + str(sex)  # Add variant number to the summary output
                        x[scenkey][sexkey] = int(val)
<<<<<<< HEAD
                elif reskey == 'cancers_by_age':
                    pass
                else:
=======
                elif reskey in totalkeys:
>>>>>>> 2054a655
                    val = self.results[reskey][scenkey].best[day]
                    val = int(val)
                    x[scenkey][reskey] = val
        df = pd.DataFrame.from_dict(x).astype(object)

        if not output:
            print(f'Results for {daystr} in each scenario:')
            print(df)
        else:
            return df


    def plot(self, *args, **kwargs):
        '''
        Plot the results of a scenario. For an explanation of available arguments,
        see Sim.plot().

        Returns:
            fig: Figure handle


        **Example**::

            scens = hp.Scenarios()
            scens.run()
            scens.plot()
        '''
        return hppl.plot_scens(scens=self, *args, **kwargs)


    def plot_age_results(self, *args, **kwargs):
        '''
        Plot all age_results analyzers in a scenario together.

        Returns:
            fig: Figure handle


        **Example**::

            az = hpv.age_results(timepoints=['2015', '2020'], results=['hpv_incidence', 'total_cancers'])
            base_sim = hpv.Sim(analyzers=az)
            scens = hpv.Scenarios(sim=base_sim)
            scens.run()
            scens.plot_age_results()
        '''
        return hppl.plot_scen_age_results(scens=self, *args, **kwargs)


    def to_json(self, filename=None, tostring=True, indent=2, verbose=False, *args, **kwargs):
        '''
        Export results as JSON.

        Args:
            filename (str): if None, return string; else, write to file

        Returns:
            A unicode string containing a JSON representation of the results,
            or writes the JSON file to disk

        '''
        d = {'t':self.tvec,
             'results':   self.results,
             'basepars':  self.basepars,
             'metapars':  self.metapars,
             'simpars':   self.base_sim.export_pars(),
             'scenarios': self.scenarios
             }
        if filename is None:
            output = sc.jsonify(d, tostring=tostring, indent=indent, verbose=verbose, *args, **kwargs)
        else:
            output = sc.savejson(filename=filename, obj=d, indent=indent, *args, **kwargs)

        return output


    def to_excel(self, filename=None):
        '''
        Export results as XLSX

        Args:
            filename (str): if None, return string; else, write to file

        Returns:
            An sc.Spreadsheet with an Excel file, or writes the file to disk

        '''
        spreadsheet = sc.Spreadsheet()
        spreadsheet.freshbytes()
        with pd.ExcelWriter(spreadsheet.bytes, engine='xlsxwriter') as writer:
            for key in self.result_keys('total'): # Multidimensional variant keys can't be exported
                result_df = pd.DataFrame.from_dict(sc.flattendict(self.results[key], sep='_'))
                result_df.to_excel(writer, sheet_name=key)
        spreadsheet.load()

        if filename is None:
            output = spreadsheet
        else:
            output = spreadsheet.save(filename)

        return output


    def save(self, scenfile=None, keep_sims=True, keep_people=False, **kwargs):
        '''
        Save to disk as a gzipped pickle.

        Args:
            scenfile    (str)  : the name or path of the file to save to; if None, uses stored
            keep_sims   (bool) : whether or not to store the actual Sim objects in the Scenarios object
            keep_people (bool) : whether or not to store the population in the Sim objects (NB, very large)
            kwargs      (dict) : passed to makefilepath()

        Returns:
            scenfile (str): the validated absolute path to the saved file

        **Example**::

            scens.save() # Saves to a .scens file with the date and time of creation by default

        '''
        if scenfile is None:
            scenfile = self.scenfile
        scenfile = sc.makefilepath(filename=scenfile, **kwargs)
        self.scenfile = scenfile # Store the actual saved filename

        # Store sims separately
        sims = self.sims
        self.sims = None # Remove for now

        obj = sc.dcp(self) # This should be quick once we've removed the sims
        if not keep_people:
            obj.base_sim.shrink(in_place=True)

        if keep_sims or keep_people:
            if keep_people:
                if not obj._kept_people:
                    warnmsg = 'Warning: there are no people because they were not saved during the run. If you want people, please rerun with keep_people=True.'
                    hpm.warn(warnmsg)
                obj.sims = sims # Just restore the object in full
                print('Note: saving people, which may produce a large file!')
            else:
                obj.sims = sc.objdict()
                for key in sims.keys():
                    obj.sims[key] = []
                    for sim in sims[key]:
                        obj.sims[key].append(sim.shrink(in_place=False))

        hpm.save(filename=scenfile, obj=obj) # Actually save

        self.sims = sims # Restore
        return scenfile


    @staticmethod
    def load(scenfile, *args, **kwargs):
        '''
        Load from disk from a gzipped pickle.

        Args:
            scenfile (str): the name or path of the file to load from
            kwargs: passed to hp.load()

        Returns:
            scens (Scenarios): the loaded scenarios object

        **Example**::

            scens = hp.Scenarios.load('my-scenarios.scens')
        '''
        scens = hpm.load(scenfile, *args, **kwargs)
        if not isinstance(scens, Scenarios):
            errormsg = f'Cannot load object of {type(scens)} as a Scenarios object'
            raise TypeError(errormsg)
        return scens


    def disp(self, output=False):
        '''
        Display a verbose description of the scenarios. See also scenarios.summarize()
        (medium length output) and scenarios.brief() (short output).

        Args:
            output (bool): if true, return a string instead of printing output

        **Example**::

            scens = hp.Scenarios(hp.Sim(), label='Example scenarios')
            scens.run(verbose=0) # Run silently
            scens.disp() # Displays detailed output
        '''
        string = self._disp()
        if not output:
            print(string)
        else:
            return string


    def summarize(self, output=False):
        '''
        Print a moderate length summary of the scenarios. See also scenarios.disp()
        (detailed output) and scenarios.brief() (short output).

        Args:
            output (bool): if true, return a string instead of printing output

        **Example**::

            scens = hp.Scenarios(hp.Sim(), label='Example scenarios')
            scens.run(verbose=0) # Run silently
            scens.summarize() # Prints moderate length output
        '''
        labelstr = f' "{self.label}"' if self.label else ''
        string  = f'Scenarios{labelstr} summary:\n'
        string += f'  Number of scenarios: {len(self.sims)}\n'
        string += f'  Base: {self.base_sim.brief(output=True)}\n'
        if self.sims:
            string +=  '  Scenarios:\n'
            for k,key,simlist in self.sims.enumitems():
                keystr = f'      {k}: "{key}"\n'
                string += keystr
                for s,sim in enumerate(simlist):
                    simstr = f'{sim.brief(output=True)}'
                    string += '          ' + f'{s}: {simstr}\n'
        if not output:
            print(string)
        else:
            return string


    def _brief(self):
        '''
        Return a brief description of the scenarios -- used internally and by repr();
        see scenarios.brief() for the user version.
        '''
        try:
            labelstr = f'"{self.label}"; ' if self.label else ''
            n_scenarios = 0 if not self.scenarios else len(self.scenarios)
            string   = f'Scenarios({labelstr}n_scenarios: {n_scenarios}; base: {self.base_sim.brief(output=True)})'
        except Exception as E:
            string = sc.objectid(self)
            string += f'Warning, scenarios appear to be malformed:\n{str(E)}'
        return string


    def brief(self, output=False):
        '''
        Print a compact representation of the scenarios. See also scenarios.disp()
        (detailed output) and scenarios.summarize() (medium length output).

        Args:
            output (bool): if true, return a string instead of printing output

        **Example**::

            scens = hp.Scenarios(label='Example scenarios')
            scens.run()
            scens.brief() # Prints one-line output
         '''
        string = self._brief()
        if not output:
            print(string)
        else:
            return string


def single_run(sim, ind=0, reseed=True, noise=0.0, noisepar=None, keep_people=False, run_args=None, sim_args=None, verbose=None, do_run=True, **kwargs):
    '''
    Convenience function to perform a single simulation run. Mostly used for
    parallelization, but can also be used directly.

    Args:
        sim         (Sim)   : the sim instance to be run
        ind         (int)   : the index of this sim
        reseed      (bool)  : whether or not to generate a fresh seed for each run
        noise       (float) : the amount of noise to add to each run
        noisepar    (str)   : the name of the parameter to add noise to
        keep_people (bool)  : whether to keep the people after the sim run
        run_args    (dict)  : arguments passed to sim.run()
        sim_args    (dict)  : extra parameters to pass to the sim, e.g. 'n_infected'
        verbose     (int)   : detail to print
        do_run      (bool)  : whether to actually run the sim (if not, just initialize it)
        kwargs      (dict)  : also passed to the sim

    Returns:
        sim (Sim): a single sim object with results

    **Example**::

        import hpvsim as hp
        sim = hp.Sim() # Create a default simulation
        sim = hp.single_run(sim) # Run it, equivalent(ish) to sim.run()
    '''

    # Set sim and run arguments
    sim_args = sc.mergedicts(sim_args, kwargs)
    run_args = sc.mergedicts({'verbose':verbose}, run_args)
    if verbose is None:
        verbose = sim['verbose']

    if not sim.label:
        sim.label = f'Sim {ind}'

    if reseed:
        sim['rand_seed'] += ind # Reset the seed, otherwise no point of parallel runs
        sim.set_seed()

    # If the noise parameter is not found, guess what it should be
    if noisepar is None:
        noisepar = 'beta'
        if noisepar not in sim.pars.keys():
            raise sc.KeyNotFoundError(f'Noise parameter {noisepar} was not found in sim parameters')

    # Handle noise -- normally distributed fractional error
    noiseval = noise*np.random.normal()
    if noiseval > 0:
        noisefactor = 1 + noiseval
    else:
        noisefactor = 1/(1-noiseval)
    sim[noisepar] *= noisefactor

    if verbose>=1:
        verb = 'Running' if do_run else 'Creating'
        print(f'{verb} a simulation using seed={sim["rand_seed"]} and noise={noiseval}')

    # Handle additional arguments
    for key,val in sim_args.items():
        print(f'Processing {key}:{val}')
        if key in sim.pars.keys():
            if verbose>=1:
                print(f'Setting key {key} from {sim[key]} to {val}')
                sim[key] = val
        else:
            raise sc.KeyNotFoundError(f'Could not set key {key}: not a valid parameter name')

    # Run
    if do_run:
        sim.run(**run_args)

    # Shrink the sim to save memory
    if not keep_people:
        sim.shrink()

    return sim


def multi_run(sim, n_runs=4, reseed=None, noise=0.0, noisepar=None, iterpars=None, combine=False, keep_people=None, run_args=None, sim_args=None, par_args=None, do_run=True, parallel=True, n_cpus=None, verbose=None, **kwargs):
    '''
    For running multiple runs in parallel. If the first argument is a list of sims,
    exactly these will be run and most other arguments will be ignored.

    Args:
        sim         (Sim)   : the sim instance to be run, or a list of sims.
        n_runs      (int)   : the number of parallel runs
        reseed      (bool)  : whether or not to generate a fresh seed for each run (default: true for single, false for list of sims)
        noise       (float) : the amount of noise to add to each run
        noisepar    (str)   : the name of the parameter to add noise to
        iterpars    (dict)  : any other parameters to iterate over the runs; see sc.parallelize() for syntax
        combine     (bool)  : whether or not to combine all results into one sim, rather than return multiple sim objects
        keep_people (bool)  : whether to keep the people after the sim run (default false)
        run_args    (dict)  : arguments passed to sim.run()
        sim_args    (dict)  : extra parameters to pass to the sim
        par_args    (dict)  : arguments passed to sc.parallelize()
        do_run      (bool)  : whether to actually run the sim (if not, just initialize it)
        parallel    (bool)  : whether to run in parallel using multiprocessing (else, just run in a loop)
        n_cpus      (int)   : the number of CPUs to run on (if blank, set automatically; otherwise, passed to par_args)
        verbose     (int)   : detail to print
        kwargs      (dict)  : also passed to the sim

    Returns:
        If combine is True, a single sim object with the combined results from each sim.
        Otherwise, a list of sim objects (default).

    **Example**::

        import hpvsim as hpv
        sim = hpv.Sim()
        sims = hpv.multi_run(sim, n_runs=6, noise=0.2)
    '''

    # Handle inputs
    sim_args = sc.mergedicts(sim_args, kwargs) # Handle blank
    par_args = sc.mergedicts({'ncpus':n_cpus}, par_args) # Handle blank

    # Handle iterpars
    if iterpars is None:
        iterpars = {}
    else:
        n_runs = None # Reset and get from length of dict instead
        for key,val in iterpars.items():
            new_n = len(val)
            if n_runs is not None and new_n != n_runs:
                raise ValueError(f'Each entry in iterpars must have the same length, not {n_runs} and {len(val)}')
            else:
                n_runs = new_n

    # Run the sims
    if isinstance(sim, hps.Sim): # One sim
        if reseed is None: reseed = True
        iterkwargs = dict(ind=np.arange(n_runs))
        iterkwargs.update(iterpars)
        kwargs = dict(sim=sim, reseed=reseed, noise=noise, noisepar=noisepar, verbose=verbose, keep_people=keep_people, sim_args=sim_args, run_args=run_args, do_run=do_run)
    elif isinstance(sim, list): # List of sims
        if reseed is None: reseed = False
        iterkwargs = dict(sim=sim, ind=np.arange(len(sim)))
        kwargs = dict(reseed=reseed, verbose=verbose, keep_people=keep_people, sim_args=sim_args, run_args=run_args, do_run=do_run)
    else:
        errormsg = f'Must be Sim object or list, not {type(sim)}'
        raise TypeError(errormsg)

    # Actually run!
    if parallel:
        try:
            sims = sc.parallelize(single_run, iterkwargs=iterkwargs, kwargs=kwargs, **par_args) # Run in parallel
        except RuntimeError as E: # Handle if run outside of __main__ on Windows
            if 'freeze_support' in E.args[0]: # For this error, add additional information
                errormsg = '''
 Uh oh! It appears you are trying to run with multiprocessing on Windows outside
 of the __main__ block; please see https://docs.python.org/3/library/multiprocessing.html
 for more information. The correct syntax to use is e.g.

     import hpvsim as hpv
     sim = hpv.Sim()
     msim = hpv.MultiSim(sim)

     if __name__ == '__main__':
         msim.run()

Alternatively, to run without multiprocessing, set parallel=False.
 '''
                raise RuntimeError(errormsg) from E
            else: # For all other runtime errors, raise the original exception
                raise E
    else: # Run in serial, not in parallel
        sims = []
        n_sims = len(list(iterkwargs.values())[0]) # Must have length >=1 and all entries must be the same length
        for s in range(n_sims):
            this_iter = {k:v[s] for k,v in iterkwargs.items()} # Pull out items specific to this iteration
            this_iter.update(kwargs) # Merge with the kwargs
            this_iter['sim'] = this_iter['sim'].copy() # Ensure we have a fresh sim; this happens implicitly on pickling with multiprocessing
            sim = single_run(**this_iter) # Run in series
            sims.append(sim)

    return sims


def parallel(*args, **kwargs):
    '''
    A shortcut to ``hpv.MultiSim()``, allowing the quick running of multiple simulations
    at once.

    Args:
        args (list): The simulations to run
        kwargs (dict): passed to multi_run()

    Returns:
        A run MultiSim object.

    **Examples**::

        s1 = hpv.Sim(beta=0.01, label='Low')
        s2 = hpv.Sim(beta=0.02, label='High')
        hpv.parallel(s1, s2).plot()
        msim = hpv.parallel([s1, s2], keep_people=True)
    '''
    sims = sc.mergelists(*args)
    return MultiSim(sims=sims).run(**kwargs)<|MERGE_RESOLUTION|>--- conflicted
+++ resolved
@@ -1100,13 +1100,7 @@
                         val = self.results[reskey][scenkey].best[sex, day]
                         sexkey = reskey + str(sex)  # Add variant number to the summary output
                         x[scenkey][sexkey] = int(val)
-<<<<<<< HEAD
-                elif reskey == 'cancers_by_age':
-                    pass
-                else:
-=======
                 elif reskey in totalkeys:
->>>>>>> 2054a655
                     val = self.results[reskey][scenkey].best[day]
                     val = int(val)
                     x[scenkey][reskey] = val
