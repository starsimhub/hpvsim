'''
Set the defaults across each of the different files.

TODO: review/merge this across the different *sims

'''

import numpy as np
import numba as nb
import sciris as sc
import pylab as pl
from .settings import options as hpo # To set options

# Specify all externally visible functions this file defines -- other things are available as e.g. hp.defaults.default_int
__all__ = ['default_float', 'default_int', 'get_default_colors', 'get_default_plots']


#%% Specify what data types to use

result_float = np.float64 # Always use float64 for results, for simplicity
if hpo.precision == 32:
    default_float = np.float32
    default_int   = np.int32
    nbfloat       = nb.float32
    nbint         = nb.int32
elif hpo.precision == 64: # pragma: no cover
    default_float = np.float64
    default_int   = np.int64
    nbfloat       = nb.float64
    nbint         = nb.int64
else:
    raise NotImplementedError(f'Precision must be either 32 bit or 64 bit, not {hpo.precision}')


#%% Define all properties of people

class PeopleMeta(sc.prettyobj):
    ''' For storing all the keys relating to a person and people '''

    def __init__(self):

        # Set the properties of a person
        self.person = [
            'uid',              # Int
            'age',              # Float
            'sex',              # Float
            'debut',            # Float
            'partners',         # Int by relationship type
            'current_partners', # Int by relationship type
        ]

        # Set the states that a person can be in, all booleans per person and per genotype except other_dead
        self.states = [
            'susceptible',
            'infectious',
<<<<<<< HEAD
            'recovered',
            'other_dead',  # Dead from all other causes
        ]

        # Genotype states -- these are ints
        self.genotype_states = [
            'infectious_genotype',
            'recovered_genotype',
        ]

        # Genotype states -- these are ints, by genotype
        self.by_genotype_states = [
            'infectious_by_genotype',
        ]

=======
            'precancerous',
            'cancerous',
            'dead_cancer',
            'other_dead',  # Dead from all other causes
        ]

>>>>>>> 3647d8b2
        # Immune states, by genotype
        self.imm_states = [
            'sus_imm',  # Float, by genotype
        ]

        # Immunity states, by genotype/vaccine
        self.imm_by_source_states = [
            'peak_imm', # Float, peak level of immunity
            'imm',  # Float, current immunity level
            't_imm_event',  # Float, time since immunity event
        ]

        self.dates = [f'date_{state}' for state in self.states] # Convert each state into a date
        self.dates += ['date_HPV_clearance', 'date_CIN_clearance']

        # Duration of different states: these are floats per person -- used in people.py
        self.durs = [
            'dur_inf', # duration with HPV infection
            'dur_hpv2cin',
            'dur_cin2cancer',
            'dur_disease',
        ]

        self.all_states = self.person + self.states + self.imm_states + \
                          self.imm_by_source_states + self.dates + self.durs

        # Validate
        self.state_types = ['person', 'states', 'imm_states',
                            'imm_by_source_states', 'dates', 'durs', 'all_states']
        for state_type in self.state_types:
            states = getattr(self, state_type)
            n_states        = len(states)
            n_unique_states = len(set(states))
            if n_states != n_unique_states: # pragma: no cover
                errormsg = f'In {state_type}, only {n_unique_states} of {n_states} state names are unique'
                raise ValueError(errormsg)

        return



#%% Define other defaults

# A subset of the above states are used for results
<<<<<<< HEAD
result_stocks = {
    'susceptible': 'Number susceptible',
    'infectious':  'Number infectious',
    'recovered':   'Number recovered',
    'other_dead':  'Number dead from other causes',
}

result_stocks_by_genotype = {
    'infectious_by_genotype': 'Number infectious by genotype',
=======
aggregate_result_stocks = {
    'total_infectious': 'Total number infectious',
    'total_precancerous' : 'Total number precancerous',
    'total_cancerous'    : 'Total number with cervical cancer',
    'other_dead':  'Number dead from other causes',
}

result_stocks = {
    'susceptible': 'Number susceptible',
    'infectious': 'Number infectious',
    'precancerous' : 'Number precancerous',
    'cancerous'    : 'Number with cervical cancer'
>>>>>>> 3647d8b2
}

# The types of result that are counted as flows -- used in sim.py; value is the label suffix
result_flows = {
<<<<<<< HEAD
    'infections':   'infections',
    'recoveries':   'recoveries',
    'other_deaths': 'deaths from other causes',
    'births':       'births'
}

result_flows_by_genotype = {
    'infections_by_genotype':  'infections by genotype',
=======
    'infections':  'infections',
    'precancers' :  'precancers',
    'cancers'    :  'cervical cancers',
    'cancer_deaths': 'cancer deaths',
}

aggregate_result_flows = {
    'total_infections': 'total infections',
    'total_precancers': 'total precancers',
    'total_cancers': 'total cancers',
    'total_cancer_deaths': 'total cancer deaths',
    'other_deaths': 'deaths from other causes',
    'births':       'births'
>>>>>>> 3647d8b2
}


# Define new and cumulative flows
new_result_flows = [f'new_{key}' for key in result_flows.keys()]
cum_result_flows = [f'cum_{key}' for key in result_flows.keys()]

new_agg_result_flows = [f'new_{key}' for key in aggregate_result_flows.keys()]
cum_agg_result_flows = [f'cum_{key}' for key in aggregate_result_flows.keys()]

# Parameters that can vary by genotype (WIP)
genotype_pars = [
    'rel_beta',
    'rel_CIN_prob',
    'rel_cancer_prob',
    'rel_death_prob'
]

# Default age data, based on Seattle 2018 census data -- used in population.py
default_age_data = np.array([
    [ 0,  4, 0.0605],
    [ 5,  9, 0.0607],
    [10, 14, 0.0566],
    [15, 19, 0.0557],
    [20, 24, 0.0612],
    [25, 29, 0.0843],
    [30, 34, 0.0848],
    [35, 39, 0.0764],
    [40, 44, 0.0697],
    [45, 49, 0.0701],
    [50, 54, 0.0681],
    [55, 59, 0.0653],
    [60, 64, 0.0591],
    [65, 69, 0.0453],
    [70, 74, 0.0312],
    [75, 79, 0.02016], # Calculated based on 0.0504 total for >=75
    [80, 84, 0.01344],
    [85, 89, 0.01008],
    [90, 99, 0.00672],
])


default_death_rates = {
    'm': np.array([
        [0, 1, 5.99966600e-03],
        [1, 4, 2.51593000e-04],
        [5, 9, 1.35127000e-04],
        [10, 14, 1.78153000e-04],
        [15, 19, 6.61341000e-04],
        [20, 24, 1.30016800e-03],
        [25, 29, 1.63925500e-03],
        [30, 34, 1.96618300e-03],
        [35, 39, 2.28799200e-03],
        [40, 44, 2.63302300e-03],
        [45, 49, 3.66449800e-03],
        [50, 54, 5.70753600e-03],
        [55, 59, 9.46976600e-03],
        [60, 64, 1.34425950e-02],
        [65, 69, 1.83650650e-02],
        [70, 74, 2.89760800e-02],
        [75, 79, 4.17993600e-02],
        [80, 84, 6.58443370e-02],
        [85, 99, 1.47244865e-01]]),
    'f': np.array([
        [0, 1, 5.01953300e-03],
        [1, 4, 2.01505000e-04],
        [5, 9, 1.08226000e-04],
        [10, 14, 1.25870000e-04],
        [15, 19, 2.85938000e-04],
        [20, 24, 4.81500000e-04],
        [25, 29, 6.72314000e-04],
        [30, 34, 9.84953000e-04],
        [35, 39, 1.27814400e-03],
        [40, 44, 1.61936000e-03],
        [45, 49, 2.42485500e-03],
        [50, 54, 3.86320600e-03],
        [55, 59, 6.15726500e-03],
        [60, 64, 8.21110500e-03],
        [65, 69, 1.17604260e-02],
        [70, 74, 1.86539200e-02],
        [75, 79, 3.04550980e-02],
        [80, 84, 5.16382510e-02],
        [85, 99, 1.33729522e-01]])
    }

default_birth_rates = np.array([
    [2015, 2016, 2017, 2018, 2019],
    [12.4, 12.2, 11.8, 11.6, 11.4],
])



def get_default_colors(n_genotypes=None):
    '''
    Specify plot colors -- used in sim.py.
    NB, includes duplicates since stocks and flows are named differently.
    '''

    if n_genotypes is None:
        n_genotypes = 1 # Set a default number of genotypes

    c = sc.objdict()
<<<<<<< HEAD
    c.susceptible           = '#4d771e'
    c.infectious            = '#e45226'
    c.infections            = '#b62413'
    c.infectious_by_genotype = c.infectious
    c.infections_by_genotype = '#b62413'
    c.reinfections          = '#732e26'
    c.recoveries            = '#9e1149'
    c.recovered             = c.recoveries
=======
>>>>>>> 3647d8b2
    c.default               = '#000000'

    # Overall flows
    c.total_infections      = pl.cm.GnBu(1)
    c.total_precancers      = pl.cm.Oranges(1)
    c.total_cancers         = pl.cm.Reds(1)
    c.total_cancer_deaths   = pl.cm.Purples(1)
    c.other_deaths          = '#000000'
<<<<<<< HEAD
    c.other_dead            = c.other_deaths
=======
>>>>>>> 3647d8b2
    c.births                = '#797ef6'

    # Overall states
    c.total_infectious      = c.total_infections
    c.total_precancerous    = c.total_precancers
    c.total_cancerous       = c.total_cancers
    c.total_cancer_dead     = c.total_cancer_deaths

    # All states are by genotype, except deaths from other causes
    c.susceptible           = pl.cm.Greens(np.linspace(0.2, 0.8, n_genotypes))
    c.infectious            = pl.cm.GnBu(np.linspace(0.2, 0.8, n_genotypes))
    c.precancerous          = pl.cm.Oranges(np.linspace(0.2, 0.8, n_genotypes))
    c.cancerous             = pl.cm.Reds(np.linspace(0.2, 0.8, n_genotypes))
    c.dead_cancer           = pl.cm.Purples(np.linspace(0.2, 0.8, n_genotypes))
    c.other_dead            = c.other_deaths

    # Flows by genotype
    c.infections            = c.infectious
    c.precancers            = c.precancerous
    c.cancers               = c.cancerous
    c.cancer_deaths         = c.dead_cancer

    return c


# Define the 'overview plots', i.e. the most useful set of plots to explore different aspects of a simulation
overview_plots = [
    'cum_infections',
    'new_infections',
    'n_infectious',
]


def get_default_plots(which='default', kind='sim', sim=None):
    '''
    Specify which quantities to plot; used in sim.py.

    Args:
        which (str): either 'default' or 'overview'
    '''
    which = str(which).lower() # To make comparisons easier

    # Check that kind makes sense
    sim_kind   = 'sim'
    scens_kind = 'scens'
    kindmap = {
        None:      sim_kind,
        'sim':     sim_kind,
        'default': sim_kind,
        'msim':    scens_kind,
        'scen':    scens_kind,
        'scens':   scens_kind,
    }
    if kind not in kindmap.keys():
        errormsg = f'Expecting "sim" or "scens", not "{kind}"'
        raise ValueError(errormsg)
    else:
        is_sim = kindmap[kind] == sim_kind

    # Default plots -- different for sims and scenarios
    if which in ['none', 'default']:

        if is_sim:
            plots = sc.odict({
                'Total counts': [
                    'cum_infections',
                    'n_infectious',
                ],
            })

        else: # pragma: no cover
            plots = sc.odict({
                'Cumulative infections': [
                    'cum_infections',
                ],
                'New infections per day': [
                    'new_infections',
                ],
            })

    # Show an overview
    elif which == 'overview': # pragma: no cover
        plots = sc.dcp(overview_plots)

    # Plot absolutely everything
    elif which == 'all': # pragma: no cover
        plots = sim.result_keys('all')

    # Show an overview 
    elif 'overview' in which: # pragma: no cover
        plots = sc.dcp(overview_plots)

    else: # pragma: no cover
        errormsg = f'The choice which="{which}" is not supported'
        raise ValueError(errormsg)

    return plots<|MERGE_RESOLUTION|>--- conflicted
+++ resolved
@@ -53,30 +53,12 @@
         self.states = [
             'susceptible',
             'infectious',
-<<<<<<< HEAD
-            'recovered',
-            'other_dead',  # Dead from all other causes
-        ]
-
-        # Genotype states -- these are ints
-        self.genotype_states = [
-            'infectious_genotype',
-            'recovered_genotype',
-        ]
-
-        # Genotype states -- these are ints, by genotype
-        self.by_genotype_states = [
-            'infectious_by_genotype',
-        ]
-
-=======
             'precancerous',
             'cancerous',
             'dead_cancer',
             'other_dead',  # Dead from all other causes
         ]
 
->>>>>>> 3647d8b2
         # Immune states, by genotype
         self.imm_states = [
             'sus_imm',  # Float, by genotype
@@ -121,17 +103,6 @@
 #%% Define other defaults
 
 # A subset of the above states are used for results
-<<<<<<< HEAD
-result_stocks = {
-    'susceptible': 'Number susceptible',
-    'infectious':  'Number infectious',
-    'recovered':   'Number recovered',
-    'other_dead':  'Number dead from other causes',
-}
-
-result_stocks_by_genotype = {
-    'infectious_by_genotype': 'Number infectious by genotype',
-=======
 aggregate_result_stocks = {
     'total_infectious': 'Total number infectious',
     'total_precancerous' : 'Total number precancerous',
@@ -144,21 +115,10 @@
     'infectious': 'Number infectious',
     'precancerous' : 'Number precancerous',
     'cancerous'    : 'Number with cervical cancer'
->>>>>>> 3647d8b2
 }
 
 # The types of result that are counted as flows -- used in sim.py; value is the label suffix
 result_flows = {
-<<<<<<< HEAD
-    'infections':   'infections',
-    'recoveries':   'recoveries',
-    'other_deaths': 'deaths from other causes',
-    'births':       'births'
-}
-
-result_flows_by_genotype = {
-    'infections_by_genotype':  'infections by genotype',
-=======
     'infections':  'infections',
     'precancers' :  'precancers',
     'cancers'    :  'cervical cancers',
@@ -172,7 +132,6 @@
     'total_cancer_deaths': 'total cancer deaths',
     'other_deaths': 'deaths from other causes',
     'births':       'births'
->>>>>>> 3647d8b2
 }
 
 
@@ -275,17 +234,6 @@
         n_genotypes = 1 # Set a default number of genotypes
 
     c = sc.objdict()
-<<<<<<< HEAD
-    c.susceptible           = '#4d771e'
-    c.infectious            = '#e45226'
-    c.infections            = '#b62413'
-    c.infectious_by_genotype = c.infectious
-    c.infections_by_genotype = '#b62413'
-    c.reinfections          = '#732e26'
-    c.recoveries            = '#9e1149'
-    c.recovered             = c.recoveries
-=======
->>>>>>> 3647d8b2
     c.default               = '#000000'
 
     # Overall flows
@@ -294,10 +242,6 @@
     c.total_cancers         = pl.cm.Reds(1)
     c.total_cancer_deaths   = pl.cm.Purples(1)
     c.other_deaths          = '#000000'
-<<<<<<< HEAD
-    c.other_dead            = c.other_deaths
-=======
->>>>>>> 3647d8b2
     c.births                = '#797ef6'
 
     # Overall states
