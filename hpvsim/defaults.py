'''
Set the defaults across each of the different files.

<<<<<<< HEAD
TODO: review/merge this across the different \*sims

=======
TODO: review/merge this across the different *sims
>>>>>>> 95e765e1
'''

import numpy as np
import numba as nb
import sciris as sc
import pylab as pl
from .settings import options as hpo # To set options

# Specify all externally visible functions this file defines -- other things are available as e.g. hp.defaults.default_int
__all__ = ['default_float', 'default_int', 'get_default_plots']


#%% Specify what data types to use

result_float = np.float64 # Always use float64 for results, for simplicity
if hpo.precision == 32:
    default_float = np.float32
    default_int   = np.int32
    nbfloat       = nb.float32
    nbint         = nb.int32
elif hpo.precision == 64: # pragma: no cover
    default_float = np.float64
    default_int   = np.int64
    nbfloat       = nb.float64
    nbint         = nb.int64
else:
    raise NotImplementedError(f'Precision must be either 32 bit or 64 bit, not {hpo.precision}')


#%% Define all properties of people

class State():
    def __init__(self, name, dtype, fill_value=None, shape=None):
        """

        :param name:
        :param dtype:
        :param fill_value:
        :param shape: If not none, set to match a string in `pars` containing the dimensionality e.g., `n_genotypes`)

        """
        self.name = name
        self.dtype = dtype
        self.fill_value = fill_value
        self.shape = shape

    def new(self, pars, n):
        array_shape = n if self.shape is None else (pars[self.shape], n)

        if self.fill_value is None:
            return np.empty(array_shape, dtype=self.dtype)
        elif self.fill_value == 0:
            return np.zeros(array_shape, dtype=self.dtype)
        else:
            return np.full(array_shape, dtype=self.dtype, fill_value=self.fill_value)


class PeopleMeta(sc.prettyobj):
    ''' For storing all the keys relating to a person and people '''

    # (attribute, nrows, dtype, default value)
    # If the default value is None, then the array will not be initialized - this is faster and can
    # be used for variables where the People object explicitly supplies the values e.g. age

    # Set the properties of a person
    person = [
        State('uid',default_int),              # Int
        State('age',default_float, np.nan),            # Float
        State('sex',default_float, np.nan),              # Float
        State('debut',default_float, np.nan),         # Float
        State('partners', default_float, np.nan, shape='n_partner_types'),  # Int by relationship type
        State('current_partners', default_float, 0, 'n_partner_types'),  # Int by relationship type
    ]

    # Set the states that a person can be in, all booleans per person and per genotype except cancerous, detected_cancer, cancer_genotype, dead_cancer, other_dead, screened, vaccinated, treated
    states = [
        State('susceptible', bool, True, 'n_genotypes'),
        State('infectious', bool, False, 'n_genotypes'),
        State('none', bool, False, 'n_genotypes'), # HPV without dysplasia
        State('cin1', bool, False, 'n_genotypes'),
        State('cin2', bool, False, 'n_genotypes'),
        State('cin3', bool, False, 'n_genotypes'),
        State('cin', bool, False, 'n_genotypes'),
        State('cancerous', bool, False),
        State('detected_cancer', bool, False),
        State('cancer_genotype', default_int, -2147483648),
        State('latent', bool, False,'n_genotypes'),
        State('alive', bool, True), # Save this as a state so we can record population sizes
        State('dead_cancer', bool, False),
        State('dead_other', bool, False),  # Dead from all other causes
        State('vaccinated', bool, False),
        State('screened', bool, False),
        State('treated', bool, False)
    ]

    # Set genotype states, which store info about which genotype a person is exposed to

    # Immune states, by genotype/vaccine
    imm_states = [
        State('sus_imm', default_float, 0,'n_imm_sources'),  # Float, by genotype
        State('peak_imm', default_float, 0,'n_imm_sources'),  # Float, peak level of immunity
        State('imm', default_float, 0,'n_imm_sources'),  # Float, current immunity level
        State('t_imm_event', default_int, 0,'n_imm_sources'),  # Int, time since immunity event
    ]

    # Additional intervention states
    intv_states = [
        State('doses',default_int, 0),  # Number of doses given per person
        State('vaccine_source',default_int, 0),  # index of vaccine that individual received
        State('screens',default_int, 0),  # Number of screens given per person
    ]

    # Relationship states
    rship_states = [
        State('rship_start_dates', default_float, np.nan, shape='n_partner_types'),
        State('rship_end_dates', default_float, np.nan, shape='n_partner_types'),
        State('n_rships', default_int, 0, shape='n_partner_types'),
    ]

    dates = [State(f'date_{state.name}', default_float, np.nan, shape=state.shape) for state in states if state != 'alive']  # Convert each state into a date

    dates += [
        State('date_clearance', default_float, np.nan, shape='n_genotypes'),
        State('date_next_screen', default_float, np.nan),
    ]

    # Duration of different states: these are floats per person -- used in people.py
    durs = [
        State('dur_none', default_float, np.nan, shape='n_genotypes'), # Length of time that a person has HPV without dysplasia
        State('dur_disease', default_float, np.nan, shape='n_genotypes'), # Length of time that a person has >= HPV present
        State('dur_none2cin1', default_float, np.nan, shape='n_genotypes'), # Length of time to go from no dysplasia to CIN1
        State('dur_cin12cin2', default_float, np.nan, shape='n_genotypes'), # Length of time to go from CIN1 to CIN2
        State('dur_cin22cin3', default_float, np.nan, shape='n_genotypes'), # Length of time to go from CIN2 to CIN3
        State('dur_cin2cancer', default_float, np.nan, shape='n_genotypes'),# Length of time to go from CIN3 to cancer
        State('dur_cancer', default_float, np.nan, shape='n_genotypes'),  # Duration of cancer
    ]

    all_states = person + states + imm_states + intv_states + dates + durs + rship_states

    @classmethod
    def validate(cls):
        """
        Check that states are valid

        This check should be performed when PeopleMeta is consumed (i.e., typically in the People() constructor)
        so that any run-time modifications to the states by the end user get accounted for in validation

        Presently, the only validation check is that the state names are unique, but in principle other
        aspects of the states could be checked too

        :return: None if states are valid
        :raises: ValueError if states are not valid

        """
        # Validate
        state_types = ['person', 'states', 'imm_states', 'intv_states', 'dates', 'durs', 'all_states']
        for state_type in state_types:
            states = getattr(cls, state_type)
            n_states        = len(states)
            n_unique_states = len(set(states))
            if n_states != n_unique_states: # pragma: no cover
                errormsg = f'In {state_type}, only {n_unique_states} of {n_states} state names are unique'
                raise ValueError(errormsg)

        return


#%% Default result settings

# Flows: we count new and cumulative totals for each
# All are stored (1) by genotype and (2) as the total across genotypes
flow_keys   = ['infections',    'cin1s',        'cin2s',        'cin3s',        'cins',         'reinfections', 'reactivations']
flow_names  = ['infections',    'CIN1s',        'CIN2s',        'CIN3s',        'CINs',         'reinfections', 'reactivations']
flow_colors = [pl.cm.GnBu,      pl.cm.Oranges,  pl.cm.Oranges,  pl.cm.Oranges,  pl.cm.Oranges,  pl.cm.GnBu, pl.cm.Purples]

# Stocks: the number in each of the following states
# All are stored (1) by genotype and (2) as the total across genotypes
stock_keys   = ['susceptible',  'infectious',   'none',                 'cin1',         'cin2',         'cin3',         'cin']
stock_names  = ['susceptible',  'infectious',   'without dysplasia',    'with CIN1',    'with CIN2',    'with CIN3',    'with CIN']
stock_colors = [pl.cm.Greens,   pl.cm.GnBu,     pl.cm.GnBu,             pl.cm.Oranges,  pl.cm.Oranges,  pl.cm.Oranges,  pl.cm.Oranges]

# Cancer specific flows (not by genotype)
cancer_flow_keys   = ['cancers',  'cancer_deaths', 'detected_cancers', 'detected_cancer_deaths']
cancer_flow_names  = ['cancers',  'cancer deaths', 'detected cancers', 'detected cancer deaths']
cancer_flow_colors = [pl.cm.GnBu, pl.cm.Oranges,    pl.cm.Reds, pl.cm.Greens]

# Incidence and prevalence. Strong overlap with stocks, but with slightly different naming conventions
# All are stored (1) by genotype and (2) as the total across genotypes
inci_keys   = ['hpv',       'cin1',         'cin2',         'cin3',         'cin']
inci_names  = ['HPV',       'CIN1',         'CIN2',         'CIN3',         'CIN']
inci_colors = [pl.cm.GnBu,  pl.cm.Oranges,  pl.cm.Oranges,  pl.cm.Oranges,  pl.cm.Oranges]

# Demographics
dem_keys    = ['births',    'other_deaths']
dem_names   = ['births',    'other deaths']
dem_colors  = ['#fcba03',   '#000000']

# Results by sex
by_sex_keys    = ['total_infections_by_sex',    'other_deaths_by_sex']
by_sex_names   = ['total infections by sex',    'deaths from other causes by sex']
by_sex_colors  = ['#000000',                    '#000000']

# Intervention-related flows (total across genotypes)
intv_flow_keys   = ['screens',  'screened',         'vaccinations', 'vaccinated', ]
intv_flow_names  = ['screens',  'women screened',   'vaccinations', 'women vaccinated']
intv_flow_colors = [pl.cm.GnBu, pl.cm.Oranges,      pl.cm.Oranges,  pl.cm.Oranges]

# Type distributions by cytology
type_keys  = ['none_types', 'cin1_types', 'cin2_types', 'cin3_types', 'cancer_types']
type_names = ['HPV type distribution, normal cytology', 'HPV type distribution, CIN1 lesions', 'HPV type distribution, CIN2 lesions', 'HPV type distribution, CIN3 lesions', 'HPV type distribution, cervical cancer']
type_colors = [pl.cm.GnBu, pl.cm.Oranges, pl.cm.Oranges,  pl.cm.Oranges, pl.cm.Reds]


#%% Default data (age, death rates, birth dates, initial prevalence)

# Default age data, based on population distribution of Kenya in 1990 -- used in population.py
default_age_data = np.array([
    [ 0,  4.9, 0.1900],
    [ 5,  9.9, 0.1645],
    [10, 14.9, 0.1366],
    [15, 19.9, 0.1114],
    [20, 24.9, 0.0886],
    [25, 29.9, 0.0714],
    [30, 34.9, 0.0575],
    [35, 39.9, 0.0459],
    [40, 44.9, 0.0333],
    [45, 49.9, 0.0230],
    [50, 54.9, 0.0205],
    [55, 59.9, 0.0184],
    [60, 64.9, 0.0142],
    [65, 69.9, 0.0104],
    [70, 74.9, 0.0072],
    [75, 79.9, 0.0044],
    [80, 84.9, 0.0021],
    [85, 89.9, 0.0006],
    [90, 99.9, 0.0001],
])


default_death_rates = {1990:{
    'm': np.array([
        [0, 7.2104400e-02],
        [1, 1.0654040e-02],
        [5, 2.8295600e-03],
        [10, 1.9216100e-03],
        [15, 2.7335400e-03],
        [20, 4.0810100e-03],
        [25, 4.8902400e-03],
        [30, 5.9253300e-03],
        [35, 7.4720500e-03],
        [40, 9.3652300e-03],
        [45, 1.1931680e-02],
        [50, 1.5847690e-02],
        [55, 2.0939170e-02],
        [60, 3.0100500e-02],
        [65, 4.2748730e-02],
        [70, 6.1530140e-02],
        [75, 8.9883930e-02],
        [80, 1.3384614e-01],
        [85, 1.9983915e-01],
        [90, 2.8229192e-01],
        [95, 3.8419482e-01],
        [100, 4.9952545e-01]]),
     'f': np.array([
         [0, 6.5018870e-02],
         [1, 9.0851100e-03],
         [5, 2.4186200e-03],
         [10, 1.7122100e-03],
         [15, 2.3409200e-03],
         [20, 3.2310800e-03],
         [25, 4.0792700e-03],
         [30, 4.9329000e-03],
         [35, 6.0179400e-03],
         [40, 7.2600100e-03],
         [45, 8.8378400e-03],
         [50, 1.1686220e-02],
         [55, 1.5708330e-02],
         [60, 2.3382130e-02],
         [65, 3.4809540e-02],
         [70, 5.2215630e-02],
         [75, 7.7168190e-02],
         [80, 1.1523265e-01],
         [85, 1.7457906e-01],
         [90, 2.5035197e-01],
         [95, 3.4646801e-01],
         [100, 4.6195778e-01]
     ])}
}

default_birth_rates = np.array([[
    1960., 1961., 1962., 1963., 1964., 1965., 1966., 1967., 1968., 1969.,
    1970., 1971., 1972., 1973., 1974., 1975., 1976., 1977., 1978., 1979.,
    1980., 1981., 1982., 1983., 1984., 1985., 1986., 1987., 1988., 1989.,
    1990., 1991., 1992., 1993., 1994., 1995., 1996., 1997., 1998., 1999.,
    2000., 2001., 2002., 2003., 2004., 2005., 2006., 2007., 2008., 2009.,
    2010., 2011., 2012., 2013., 2014., 2015., 2016., 2017., 2018., 2019.],
    [51.156, 51.068, 50.976, 50.887, 50.807, 50.748, 50.723, 50.731, 50.768, 50.825,
     50.887, 50.938, 50.958, 50.935, 50.859, 50.732, 50.560, 50.356, 50.125, 49.863,
     49.564, 49.219, 48.817, 48.349, 47.808, 47.171, 46.409, 45.529, 44.560, 43.544,
     42.560, 41.698, 41.015, 40.542, 40.280, 40.196, 40.226, 40.282, 40.289, 40.212,
     40.037, 39.777, 39.468, 39.135, 38.773, 38.366, 37.890, 37.330, 36.678, 35.942,
     35.128, 34.249, 33.333, 32.415, 31.522, 30.688, 29.943, 29.296, 28.748, 28.298]
])

default_init_prev = {
    'age_brackets'  : np.array([  12,   17,   24,   34,  44,   64,    80, 150]),
    'm'             : np.array([ 0.0, 0.05, 0.07, 0.05, 0.02, 0.01, 0.0005, 0]),
    'f'             : np.array([ 0.0, 0.05, 0.07, 0.05, 0.02, 0.01, 0.0005, 0]),
}


#%% Default plotting settings

# Define the 'overview plots', i.e. the most useful set of plots to explore different aspects of a simulation
overview_plots = [
    'total_infections',
    'total_cins',
    'total_cancers',
]


def get_default_plots(which='default', kind='sim', sim=None):
    '''
    Specify which quantities to plot; used in sim.py.

    Args:
        which (str): either 'default' or 'overview'
    '''
    which = str(which).lower() # To make comparisons easier

    # Check that kind makes sense
    sim_kind   = 'sim'
    scens_kind = 'scens'
    kindmap = {
        None:      sim_kind,
        'sim':     sim_kind,
        'default': sim_kind,
        'msim':    scens_kind,
        'scen':    scens_kind,
        'scens':   scens_kind,
    }
    if kind not in kindmap.keys():
        errormsg = f'Expecting "sim" or "scens", not "{kind}"'
        raise ValueError(errormsg)
    else:
        is_sim = kindmap[kind] == sim_kind

    # Default plots -- different for sims and scenarios
    if which in ['none', 'default', 'epi']:

        if is_sim:
            plots = sc.odict({
                'HPV prevalence': [
                    'total_hpv_prevalence',
                    'hpv_prevalence',
                ],
                'HPV incidence': [
                    'total_hpv_incidence',
                    'hpv_incidence',
                ],
                'CINs and cancers per 100,000 women': [
                    'total_cin_incidence',
                    'cin_incidence',
                    'cancer_incidence',
                    ],
            })

        else: # pragma: no cover
            plots = sc.odict({
                'HPV incidence': [
                    'total_hpv_incidence',
                ],
                'Cancers per 100,000 women': [
                    'cancer_incidence',
                    ],
            })

    # Demographic plots
    elif which in ['demographic', 'demographics', 'dem', 'demography']:
        if is_sim:
            plots = sc.odict({
                'Birth and death rates': [
                    'cdr',
                    'cbr',
                ],
                'Population size': [
                    'n_alive',
                    'n_alive_by_sex',
                ],
            })

    # Show an overview
    elif which == 'overview': # pragma: no cover
        plots = sc.dcp(overview_plots)

    # Plot absolutely everything
    elif which == 'all': # pragma: no cover
        plots = sim.result_keys('all')

    # Show an overview
    elif 'overview' in which: # pragma: no cover
        plots = sc.dcp(overview_plots)

    else: # pragma: no cover
        errormsg = f'The choice which="{which}" is not supported'
        raise ValueError(errormsg)

    return plots<|MERGE_RESOLUTION|>--- conflicted
+++ resolved
@@ -1,12 +1,7 @@
 '''
 Set the defaults across each of the different files.
 
-<<<<<<< HEAD
-TODO: review/merge this across the different \*sims
-
-=======
-TODO: review/merge this across the different *sims
->>>>>>> 95e765e1
+TODO: review/merge this across the different starsims
 '''
 
 import numpy as np
