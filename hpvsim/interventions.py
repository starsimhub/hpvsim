--- conflicted
+++ resolved
@@ -5,21 +5,13 @@
 
 import numpy as np
 import sciris as sc
-<<<<<<< HEAD
-# import pandas as pd
-# import scipy as sp
 import pylab as pl
-=======
->>>>>>> 30f516e3
 import inspect
 from . import defaults as hpd
 from . import parameters as hppar
 from . import utils as hpu
-<<<<<<< HEAD
 from . import immunity as hpi
 # from collections import defaultdict
-=======
->>>>>>> 30f516e3
 
 
 #%% Helper functions
