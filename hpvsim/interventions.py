'''
Specify the core interventions. Other interventions can be
defined by the user by inheriting from these classes.
'''

import numpy as np
import sciris as sc
import pylab as pl
import inspect
from . import defaults as hpd
from . import parameters as hppar
from . import utils as hpu
from . import immunity as hpi
from collections import defaultdict


#%% Helper functions

def find_day(arr, t=None, interv=None, sim=None, which='first'):
    '''
    Helper function to find if the current simulation time matches any day in the
    intervention. Although usually never more than one index is returned, it is
    returned as a list for the sake of easy iteration.

    Args:
        arr (list/function): list of timepoints in the intervention, or a boolean array; or a function that returns these
        t (int): current simulation time (can be None if a boolean array is used)
        which (str): what to return: 'first', 'last', or 'all' indices
        interv (intervention): the intervention object (usually self); only used if arr is callable
        sim (sim): the simulation object; only used if arr is callable

    Returns:
        inds (list): list of matching timepoints; length zero or one unless which is 'all'

    New in version 2.1.2: arr can be a function with arguments interv and sim.
    '''
    if callable(arr):
        arr = arr(interv, sim)
        arr = sc.promotetoarray(arr)
    all_inds = sc.findinds(arr=arr, val=t)
    if len(all_inds) == 0 or which == 'all':
        inds = all_inds
    elif which == 'first':
        inds = [all_inds[0]]
    elif which == 'last':
        inds = [all_inds[-1]]
    else: # pragma: no cover
        errormsg = f'Argument "which" must be "first", "last", or "all", not "{which}"'
        raise ValueError(errormsg)
    return inds


def get_subtargets(subtarget, sim):
    '''
    A small helper function to see if subtargeting is a list of indices to use,
    or a function that needs to be called. If a function, it must take a single
    argument, a sim object, and return a list of indices. Also validates the values.
    Currently designed for use with testing interventions, but could be generalized
    to other interventions. Not typically called directly by the user.

    Args:
        subtarget (dict): dict with keys 'inds' and 'vals'; see test_num() for examples of a valid subtarget dictionary
        sim (Sim): the simulation object
    '''

    # Validation
    if callable(subtarget):
        subtarget = subtarget(sim)

    if 'inds' not in subtarget: # pragma: no cover
        errormsg = f'The subtarget dict must have keys "inds" and "vals", but you supplied {subtarget}'
        raise ValueError(errormsg)

    # Handle the two options of type
    if callable(subtarget['inds']): # A function has been provided
        subtarget_inds = subtarget['inds'](sim) # Call the function to get the indices
    else:
        subtarget_inds = subtarget['inds'] # The indices are supplied directly

    # Validate the values
    if callable(subtarget['vals']): # A function has been provided
        subtarget_vals = subtarget['vals'](sim) # Call the function to get the indices
    else:
        subtarget_vals = subtarget['vals'] # The indices are supplied directly
    if sc.isiterable(subtarget_vals):
        if len(subtarget_vals) != len(subtarget_inds): # pragma: no cover
            errormsg = f'Length of subtargeting indices ({len(subtarget_inds)}) does not match length of values ({len(subtarget_vals)})'
            raise ValueError(errormsg)

    return subtarget_inds, subtarget_vals

#%% Generic intervention classes

__all__ = ['Intervention']

class Intervention:
    '''
    Base class for interventions.
    Args:
        label       (str): a label for the intervention (used for plotting, and for ease of identification)
        show_label (bool): whether or not to include the label in the legend
        do_plot    (bool): whether or not to plot the intervention
        line_args  (dict): arguments passed to pl.axvline() when plotting
    '''
    def __init__(self, label=None, show_label=False, do_plot=None, line_args=None):
        self._store_args() # Store the input arguments so the intervention can be recreated
        if label is None: label = self.__class__.__name__ # Use the class name if no label is supplied
        self.label = label # e.g. "Screen"
        self.show_label = show_label # Do not show the label by default
        self.do_plot = do_plot if do_plot is not None else True # Plot the intervention, including if None
        self.line_args = sc.mergedicts(dict(linestyle='--', c='#aaa', lw=1.0), line_args) # Do not set alpha by default due to the issue of overlapping interventions
        self.timepoints = [] # The start and end timepoints of the intervention
        self.initialized = False # Whether or not it has been initialized
        self.finalized = False # Whether or not it has been initialized
        return


    def __repr__(self, jsonify=False):
        ''' Return a JSON-friendly output if possible, else revert to short repr '''

        if self.__class__.__name__ in __all__ or jsonify:
            try:
                json = self.to_json()
                which = json['which']
                pars = json['pars']
                parstr = ', '.join([f'{k}={v}' for k,v in pars.items()])
                output = f"cv.{which}({parstr})"
            except Exception as E:
                output = f'{type(self)} (error: {str(E)})' # If that fails, print why
            return output
        else:
            return f'{self.__module__}.{self.__class__.__name__}()'


    def __call__(self, *args, **kwargs):
        # Makes Intervention(sim) equivalent to Intervention.apply(sim)
        if not self.initialized:  # pragma: no cover
            errormsg = f'Intervention (label={self.label}, {type(self)}) has not been initialized'
            raise RuntimeError(errormsg)
        return self.apply(*args, **kwargs)


    def disp(self):
        ''' Print a detailed representation of the intervention '''
        return sc.pr(self)


    def _store_args(self):
        ''' Store the user-supplied arguments for later use in to_json '''
        f0 = inspect.currentframe() # This "frame", i.e. Intervention.__init__()
        f1 = inspect.getouterframes(f0) # The list of outer frames
        parent = f1[2].frame # The parent frame, e.g. change_beta.__init__()
        _,_,_,values = inspect.getargvalues(parent) # Get the values of the arguments
        if values:
            self.input_args = {}
            for key,value in values.items():
                if key == 'kwargs': # Store additional kwargs directly
                    for k2,v2 in value.items(): # pragma: no cover
                        self.input_args[k2] = v2 # These are already a dict
                elif key not in ['self', '__class__']: # Everything else, but skip these
                    self.input_args[key] = value
        return


    def initialize(self, sim=None):
        '''
        Initialize intervention -- this is used to make modifications to the intervention
        that can't be done until after the sim is created.
        '''
        self.initialized = True
        self.finalized = False
        return


    def finalize(self, sim=None):
        '''
        Finalize intervention

        This method is run once as part of `sim.finalize()` enabling the intervention to perform any
        final operations after the simulation is complete (e.g. rescaling)
        '''
        if self.finalized: # pragma: no cover
            raise RuntimeError('Intervention already finalized')  # Raise an error because finalizing multiple times has a high probability of producing incorrect results e.g. applying rescale factors twice
        self.finalized = True
        return


    def apply(self, sim):
        '''
        Apply the intervention. This is the core method which each derived intervention
        class must implement. This method gets called at each timestep and can make
        arbitrary changes to the Sim object, as well as storing or modifying the
        state of the intervention.

        Args:
            sim: the Sim instance

        Returns:
            None
        '''
        raise NotImplementedError


    def shrink(self, in_place=False):
        '''
        Remove any excess stored data from the intervention; for use with sim.shrink().

        Args:
            in_place (bool): whether to shrink the intervention (else shrink a copy)
        '''
        if in_place: # pragma: no cover
            return self
        else:
            return sc.dcp(self)


    def plot_intervention(self, sim, ax=None, **kwargs):
        '''
        Plot the intervention

        This can be used to do things like add vertical lines at timepoints when
        interventions take place. Can be disabled by setting self.do_plot=False.

        Note 1: you can modify the plotting style via the ``line_args`` argument when
        creating the intervention.

        Note 2: By default, the intervention is plotted at the timepoints stored in self.timepoints.
        However, if there is a self.plot_timepoints attribute, this will be used instead.

        Args:
            sim: the Sim instance
            ax: the axis instance
            kwargs: passed to ax.axvline()

        Returns:
            None
        '''
        line_args = sc.mergedicts(self.line_args, kwargs)
        if self.do_plot or self.do_plot is None:
            if ax is None:
                ax = pl.gca()
            if hasattr(self, 'plot_timepoints'):
                timepoints = self.plot_timepoints
            else:
                timepoints = self.timepoints
            if sc.isiterable(timepoints):
                label_shown = False # Don't show the label more than once
                for timepoint in timepoints:
                    if sc.isnumber(timepoint):
                        if self.show_label and not label_shown: # Choose whether to include the label in the legend
                            label = self.label
                            label_shown = True
                        else:
                            label = None
                        date = sim.yearvec[timepoint]
                        ax.axvline(date, label=label, **line_args)
        return


    def to_json(self):
        '''
        Return JSON-compatible representation

        Custom classes can't be directly represented in JSON. This method is a
        one-way export to produce a JSON-compatible representation of the
        intervention. In the first instance, the object dict will be returned.
        However, if an intervention itself contains non-standard variables as
        attributes, then its `to_json` method will need to handle those.

        Note that simply printing an intervention will usually return a representation
        that can be used to recreate it.

        Returns:
            JSON-serializable representation (typically a dict, but could be anything else)
        '''
        which = self.__class__.__name__
        pars = sc.jsonify(self.input_args)
        output = dict(which=which, pars=pars)
        return output



#%% Behavior change interventions
__all__ += ['dynamic_pars']

class dynamic_pars(Intervention):
    '''
    A generic intervention that modifies a set of parameters at specified points
    in time.

    The intervention takes a single argument, pars, which is a dictionary of which
    parameters to change, with following structure: keys are the parameters to change,
    then subkeys 'days' and 'vals' are either a scalar or list of when the change(s)
    should take effect and what the new value should be, respectively.

    You can also pass parameters to change directly as keyword arguments.

    Args:
        pars (dict): described above
        kwargs (dict): passed to Intervention()

    **Examples**::
        interv = hp.dynamic_pars(condoms=dict(timepoints=10, vals={'c':0.9})) # Increase condom use amount casual partners to 90%
        interv = hp.dynamic_pars({'beta':{'timepoints':[10, 15], 'vals':[0.005, 0.015]}, # At timepoint 10, reduce beta, then increase it again
                                  'debut':{'timepoints':10, 'vals':dict(f=dict(dist='normal', par1=20, par2=2.1), m=dict(dist='normal', par1=19.6, par2=1.8))}}) # Increase mean age of sexual debut
    '''

    def __init__(self, pars=None, **kwargs):

        # Find valid sim parameters and move matching keyword arguments to the pars dict
        pars = sc.mergedicts(pars) # Ensure it's a dictionary
        sim_par_keys = list(hppar.make_pars().keys()) # Get valid sim parameters
        kwarg_keys = [k for k in kwargs.keys() if k in sim_par_keys]
        for kkey in kwarg_keys:
            pars[kkey] = kwargs.pop(kkey)

        # Do standard initialization
        super().__init__(**kwargs) # Initialize the Intervention object

        # Handle the rest of the initialization
        subkeys = ['timepoints', 'vals']
        for parkey in pars.keys():
            for subkey in subkeys:
                if subkey not in pars[parkey].keys(): # pragma: no cover
                    errormsg = f'Parameter {parkey} is missing subkey {subkey}'
                    raise sc.KeyNotFoundError(errormsg)
                if sc.isnumber(pars[parkey][subkey]):
                    pars[parkey][subkey] = sc.promotetoarray(pars[parkey][subkey])
                else:
                    pars[parkey][subkey] = sc.promotetolist(pars[parkey][subkey])
            # timepoints = pars[parkey]['timepoints']
            # vals = pars[parkey]['vals']
            # if sc.isiterable(timepoints):
            #     len_timepoints = len(timepoints)
            #     len_vals = len(vals)
            #     if len_timepoints != len_vals:
            #         raise ValueError(f'Length of timepoints ({len_timepoints}) does not match length of values ({len_vals}) for parameter {parkey}')
        self.pars = pars

        return

    def initialize(self, sim):
        ''' Initialize with a sim '''
        for parkey in self.pars.keys():
            try: # First try to interpret the timepoints as dates
                tps = sim.get_t(self.pars[parkey]['timepoints'])  # Translate input to timepoints
            except:
                tps = []
                # See if it's in the time vector
                for tp in self.pars[parkey]['timepoints']:
                    if tp in sim.tvec:
                        tps.append(tp)
                    else: # Give up
                        errormsg = f'Could not parse timepoints provided for {parkey}.'
                        raise ValueError(errormsg)
            self.pars[parkey]['processed_timepoints'] = sc.promotetoarray(tps)
        self.initialized = True
        return


    def apply(self, sim):
        ''' Loop over the parameters, and then loop over the timepoints, applying them if any are found '''
        t = sim.t
        for parkey,parval in self.pars.items():
            if t in parval['processed_timepoints']: # TODO: make this more robust
                self.timepoints.append(t)
                ind = sc.findinds(parval['processed_timepoints'], t)[0]
                val = parval['vals'][ind]
                if isinstance(val, dict):
                    sim[parkey].update(val) # Set the parameter if a nested dict
                else:
                    sim[parkey] = val # Set the parameter if not a dict
        return


#%% Vaccination
__all__ += ['BaseVaccination', 'vaccinate_prob', 'vaccinate_num']

class BaseVaccination(Intervention):
    '''
    Apply a vaccine to a subset of the population.

    This base class implements the mechanism of vaccinating people to modify their immunity.
    It does not implement allocation of the vaccines, which is implemented by derived classes
    such as `hpv.vaccinate_num`.

    Some quantities are tracked during execution for reporting after running the simulation.
    These are:
        - ``doses``:             the number of vaccine doses per person

    Args:
        vaccine (dict/str) : which vaccine to use; see below for dict parameters
        label   (str)      : if vaccine is supplied as a dict, the name of the vaccine
        kwargs  (dict)     : passed to Intervention()

    If ``vaccine`` is supplied as a dictionary, it must have the following parameters:
        - ``imm_init``:  the initial immunity level (higher = more protection)

    See ``parameters.py`` for additional examples of these parameters.

    '''

    def __init__(self, vaccine, label=None, **kwargs):
        super().__init__(**kwargs) # Initialize the Intervention object
        self.index = None # Index of the vaccine in the sim; set later
        self.label = label # Vaccine label (used as a dict key)
        self.p     = None # Vaccine parameters
        self.immunity = None # Record the immunity conferred by this vaccine to each of the genotypes in the sim
        self.immunity_inds = None # Record the indices of genotypes that are targeted by this vaccine
        self._parse_vaccine_pars(vaccine=vaccine) # Populate
        return


    def _parse_vaccine_pars(self, vaccine=None):
        ''' Unpack vaccine information, which may be given as a string or dict '''

        # Option 1: vaccines can be chosen from a list of pre-defined vaccines
        if isinstance(vaccine, str):

            choices, mapping = hppar.get_vaccine_choices()
            genotype_pars = hppar.get_vaccine_genotype_pars()
            dose_pars = hppar.get_vaccine_dose_pars()

            label = vaccine.lower()
            for txt in ['.', ' ', '&', '-', 'vaccine']:
                label = label.replace(txt, '')

            if label in mapping:
                label = mapping[label]
                vaccine_pars = sc.mergedicts(genotype_pars[label], dose_pars[label])

            else: # pragma: no cover
                errormsg = f'The selected vaccine "{vaccine}" is not implemented; choices are:\n{sc.pp(choices, doprint=False)}'
                raise NotImplementedError(errormsg)

            if self.label is None:
                self.label = label

        # Option 2: vaccines can be specified as a dict of pars
        elif isinstance(vaccine, dict):

            # Parse label
            vaccine_pars = vaccine
            label = vaccine_pars.pop('label', None) # Allow including the label in the parameters
            if self.label is None: # pragma: no cover
                if label is None:
                    self.label = 'custom'
                else:
                    self.label = label

        else: # pragma: no cover
            errormsg = f'Could not understand {type(vaccine)}, please specify as a string indexing a predefined vaccine or a dict.'
            raise ValueError(errormsg)

        # Set label and parameters
        self.p = sc.objdict(vaccine_pars)

        return


    def initialize(self, sim):
        super().initialize()

        # Populate any missing keys -- must be here, after genotypes are initialized
        default_genotype_pars   = hppar.get_vaccine_genotype_pars(default=True)
        default_dose_pars       = hppar.get_vaccine_dose_pars(default=True)
        genotype_labels         = list(sim['genotype_pars'].keys())
        dose_keys               = list(default_dose_pars.keys())

        # Handle dose keys
        for key in dose_keys:
            if key not in self.p:
                self.p[key] = default_dose_pars[key]

        # Set immunity to each genotype in the sim
        self.immunity = np.array([self.p[k] for k in genotype_labels])
        self.immunity_inds = hpu.true(self.immunity)

        for key in genotype_labels:
            if key not in self.p:
                if key in default_genotype_pars:
                    val = default_genotype_pars[key]
                else: # pragma: no cover
                    val = 1.0
                    if sim['verbose']: print(f'Note: No cross-immunity specified for vaccine {self.label} and genotype {key}, setting to 1.0')
                self.p[key] = val

        sim['vaccine_pars'][self.label] = self.p # Store the parameters
        self.index = list(sim['vaccine_pars'].keys()).index(self.label) # Find where we are in the list
        sim['vaccine_map'][self.index]  = self.label # Use that to populate the reverse mapping

        # Prepare to update sim['immunity']
        n_vax = self.index+1
        n_imm_sources = n_vax + len(sim['genotype_map'])
        immunity = sim['immunity']

        # add this vaccine to the immunity map
        sim['immunity_map'][n_imm_sources-1] = 'vaccine'
        if n_imm_sources > len(immunity): # need to add this vaccine, otherwise it's a duplicate
            vacc_mapping = [self.p[label] for label in sim['genotype_map'].values()]
            for _ in range(n_vax):
                vacc_mapping.append(1)
            vacc_mapping = np.reshape(vacc_mapping, (n_imm_sources, 1)).astype(hpd.default_float)
            immunity = np.hstack((immunity, vacc_mapping[0:len(immunity),]))
            immunity = np.vstack((immunity, np.transpose(vacc_mapping)))
            sim['immunity'] = immunity
            sc.promotetolist(sim['imm_boost']).append(sc.promotetolist(self.p['imm_boost'])) # This line happens in-place
            sim.people.set_pars(sim.pars)

        return


    def finalize(self, sim):
        ''' Ensure variables with large memory footprints get erased '''
        super().finalize()
        self.subtarget = None # Reset to save memory
        return


    def select_people(self, sim):
        """
        Return an array of indices of people to vaccinate
        Derived classes must implement this function to determine who to vaccinate at each timestep
        Args:
            sim: A cv.Sim instance
        Returns: Array of person indices
        """
        raise NotImplementedError


    def vaccinate(self, sim, vacc_inds):
        '''
        Vaccinate people

        This method applies the vaccine to the requested people indices. The indices of people vaccinated
        is returned. These may be different to the requested indices, because anyone that is dead will be
        skipped, as well as anyone already fully vaccinated (if booster=False). This could
        occur if a derived class does not filter out such people in its `select_people` method.

        Args:
            sim: A cv.Sim instance
            vacc_inds: An array of person indices to vaccinate

        Returns: An array of person indices of people vaccinated
        '''


        # Perform checks
        vacc_inds = vacc_inds[sim.people.alive[vacc_inds]] # Skip anyone that is dead
        # Skip anyone that has already had all the doses of *this* vaccine (not counting boosters).
        # Otherwise, they will receive the 2nd dose boost cumulatively for every subsequent dose.
        # Note, this does not preclude someone from getting additional doses of another vaccine (e.g. a booster)
        vacc_inds = vacc_inds[sim.people.doses[vacc_inds] < self.p['doses']]
        first_vacc_inds = vacc_inds[~sim.people.vaccinated[vacc_inds]]

        if len(vacc_inds):
            sim.people.vaccinated[first_vacc_inds] = True #
            sim.people.vaccine_source[first_vacc_inds] = self.index
            sim.people.doses[vacc_inds] += 1
            sim.people.date_vaccinated[vacc_inds] = sim.t
            imm_source = len(sim['genotype_map']) + self.index
            hpi.update_peak_immunity(sim.people, vacc_inds, self.p, imm_source, infection=False)

            factor = sim['pop_scale'] # Scale up by pop_scale, but then down by the current rescale_vec, which gets applied again when results are finalized TODO- not using rescale vec yet
            idx = int(sim.t / sim.resfreq)
            sim.results['new_vaccinated'][self.immunity_inds, idx] += len(first_vacc_inds)
            sim.results['new_total_vaccinated'][idx] += len(first_vacc_inds)
            sim.results['new_doses'][idx] += len(vacc_inds)

        return vacc_inds


    def apply(self, sim):
        ''' Perform vaccination each timestep '''
        inds = self.select_people(sim)
        if len(inds):
            inds = self.vaccinate(sim, inds)
        return inds


    def shrink(self, in_place=True):
        ''' Shrink vaccination intervention '''
        obj = super().shrink(in_place=in_place)
        obj.vaccinated = None
        obj.doses = None
        if hasattr(obj, 'second_dose_days'):
            obj.second_dose_days = None
        return obj


def check_doses(doses, interval, imm_boost):
    ''' Check that doses, intervals, and boost factors are supplied in correct formats '''

    # First check types
    if interval is not None:
        if sc.checktype(interval, 'num'):
            interval = sc.promotetolist(interval)
        if sc.checktype(imm_boost, 'num'):
            imm_boost = sc.promotetolist(imm_boost)

    if not sc.checktype(doses, int):
        raise ValueError(f'Doses must be an integer or array/list of integers, not {doses}.')

    # Now check that they're compatible
    if doses == 1 and ((interval is not None) or (imm_boost is not None)):
        raise ValueError("Can't use dosing intervals or boosting factors for vaccines with only one dose.")
    elif doses > 1:
        if interval is None or imm_boost is None:
            raise ValueError('Must specify a dosing interval and boosting factor if using a vaccine with more than one dose.')
        elif (len(interval) != doses-1) or (len(interval) != len(imm_boost)):
            raise ValueError(f'Dosing interval and imm_boost must both be length {doses-1}, not {len(interval)} and {len(imm_boost)}.')

    return doses, interval, imm_boost


class vaccinate_prob(BaseVaccination):
    '''
    Probability-based vaccination

    This vaccine intervention allocates vaccines parametrized by the daily probability
    of being vaccinated.

    Args:
        vaccine (dict/str): which vaccine to use; see below for dict parameters
        label        (str): if vaccine is supplied as a dict, the name of the vaccine
        timepoints   (int/arr): the year or array of timepoints to apply the interventions
        prob       (float): probability of being vaccinated (i.e., fraction of the population)
        subtarget   (dict): subtarget intervention to people with particular indices
        kwargs      (dict): passed to Intervention()

    **Example**::

        bivalent = hpv.vaccinate_prob(vaccine='bivalent', timepoints='2020', prob=0.7)
        hpv.Sim(interventions=bivalent).run().plot()
    '''
    def __init__(self, vaccine, timepoints, label=None, prob=None, subtarget=None, **kwargs) -> object:
        super().__init__(vaccine,label=label,**kwargs) # Initialize the Intervention object
        if prob is None: # Populate default value of probability: 1 if no subtargeting, 0 if subtargeting
            prob = 1.0 if subtarget is None else 0.0
        self.prob      = prob
        self.subtarget = subtarget
        self.timepoints = timepoints
        self.dates = None  # Representations in terms of years, e.g. 2020.4, set during initialization
        self.second_dose_days = None  # Track scheduled second doses
        return


    def initialize(self, sim):
        super().initialize(sim)
        self.timepoints, self.dates = sim.get_t(self.timepoints, return_date_format='str') # Ensure timepoints and dates are in the right format
        self.second_dose_timepoints = [None]*sim.npts # People who get second dose (if relevant)
        self.third_dose_timepoints  = [None]*sim.npts # People who get second dose (if relevant)
        self.p['doses'], self.p['interval'], self.p['imm_boost'] = check_doses(self.p['doses'], self.p['interval'], self.p['imm_boost'])
        return


    def select_people(self, sim):

        vacc_inds = np.array([], dtype=int)  # Initialize in case no one gets their first dose

        if sim.t >= np.min(self.timepoints):

            # Vaccinate people with their first dose
            for _ in find_day(self.timepoints, sim.t, interv=self, sim=sim):

                vacc_probs = np.zeros(len(sim.people))

                # Find eligible people
                vacc_probs[hpu.true(~sim.people.alive)] *= 0.0  # Do not vaccinate dead people
                eligible_inds = sc.findinds(~sim.people.vaccinated)
                vacc_probs[eligible_inds] = self.prob  # Assign equal vaccination probability to everyone

                # Apply any subtargeting
                if self.subtarget is not None:
                    subtarget_inds, subtarget_vals = get_subtargets(self.subtarget, sim)
                    vacc_probs[subtarget_inds] = subtarget_vals  # People being explicitly subtargeted

                vacc_inds = hpu.true(hpu.binomial_arr(vacc_probs))  # Calculate who actually gets vaccinated

                if len(vacc_inds):
                    if self.p.interval is not None:
                        # Schedule the doses
                        second_dose_timepoints = sim.t + int(self.p.interval[0]/sim['dt'])
                        if second_dose_timepoints < sim.npts:
                            self.second_dose_timepoints[second_dose_timepoints] = vacc_inds
                        if self.p.doses==3:
                            third_dose_timepoints = sim.t + int(self.p.interval[1] / sim['dt'])
                            if third_dose_timepoints < sim.npts:
                                self.third_dose_timepoints[third_dose_timepoints] = vacc_inds

            # Also, if appropriate, vaccinate people with their second and third doses
            vacc_inds_dose2 = self.second_dose_timepoints[sim.t]
            vacc_inds_dose3 = self.third_dose_timepoints[sim.t]
            if vacc_inds_dose2 is not None:
                vacc_inds = np.concatenate((vacc_inds, vacc_inds_dose2), axis=None)
            if vacc_inds_dose3 is not None:
                vacc_inds = np.concatenate((vacc_inds, vacc_inds_dose3), axis=None)

        return vacc_inds


class vaccinate_num(BaseVaccination):
    '''
    This vaccine intervention allocates vaccines in a pre-computed order of
    distribution, at a specified rate of doses per day.

    Args:
        vaccine (dict/str): which vaccine to use; see below for dict parameters
        label        (str): if vaccine is supplied as a dict, the name of the vaccine
        subtarget  (dict): subtarget intervention to people with particular indices
        num_doses: Specify the number of doses per timepoint. This can take three forms
            - A scalar number of doses per timepoint
            - A dict keyed by year/date with the number of doses e.g. ``{2010:10000, '2021-05-01':20000}``.
              Any dates are converted to simulation days in `initialize()` which will also copy the
              dictionary passed in.
            - A callable that takes in a ``hpv.Sim`` and returns a scalar number of doses. For example,
              ``def doses(sim): return 100 if sim.t > 10 else 0`` would be suitable
        **kwargs: Additional arguments passed to ``hpv.BaseVaccination``

    **Example**::
        bivalent = hpv.vaccinate_num(vaccine='bivalent', num_doses=1e6, timepoints=2020)
        hpv.Sim(interventions=bivalent).run().plot()
    '''

    def __init__(self, vaccine, num_doses, timepoints=None, dates=None, subtarget=None, spread_doses=False, **kwargs):
        super().__init__(vaccine, **kwargs)  # Initialize the Intervention object
        self.num_doses = num_doses
        self.timepoints = timepoints
        self.dates = dates
        self.subtarget = subtarget
        self.spread_doses = spread_doses
        self._scheduled_second_doses = defaultdict(set)
        self._scheduled_third_doses = defaultdict(set)
        return


    def initialize(self, sim):

        super().initialize(sim)

        # Firstly, translate the timepoints and dates to consistent formats
        if self.timepoints is None:
            if self.dates is not None: # Try to get timepoints from dates, if supplied
                self.timepoints, self.dates = sim.get_t(self.dates, return_date_format='str')
            else: # Otherwise, use all timepoints in the sim
                self.timepoints = sim.tvec
                self.dates = np.array([str(date) for date in sim.yearvec])
        else: # If timepoints have been supplied, use them
            self.timepoints, self.dates = sim.get_t(self.timepoints, return_date_format='str') # Ensure timepoints and dates are in the right format

        # Spread doses over the year
        if self.spread_doses:
            # Calculate these, but don't set them yet
            full_timepoints = [tp + dt for tp in self.timepoints for dt in range(int(1 / sim['dt']))]
            full_dates = [str(date) for date in sim.yearvec[full_timepoints]]
        else:
            full_timepoints = self.timepoints
            full_dates = self.dates

        # Check consistency of doses and timepoints
        if sc.checktype(self.num_doses, 'num'):
            if not sc.checktype(self.timepoints, int) and len(self.timepoints)>1:
                # If doses is a single entry, assume it applies to all timepoints
                if self.spread_doses:   num_doses = self.num_doses*sim['dt']
                else:                   num_doses = self.num_doses
                new_num_doses = {float(date):num_doses for date in full_dates}
                self.num_doses = new_num_doses

        elif sc.checktype(self.num_doses, 'listlike'):
            if not sc.checktype(self.timepoints, int) and len(self.timepoints)>1:
                if len(self.timepoints) != len(self.num_doses): # Check consistency
                    raise ValueError(f'Inconsistent lengths of num_doses and timepoints: {len(self.num_doses)} vs. {len(self.timepoints)}.')
                else:
                    if self.spread_doses:
                        num_doses = self.num_doses * sim['dt']
                        new_num_doses = {float(date): num_doses for date in full_dates}
                        self.num_doses = new_num_doses

        self.timepoints = np.array(full_timepoints)
        self.dates = np.array(full_dates)

        # Perform checks and process inputs
        if isinstance(self.num_doses, dict):  # Convert any dates to simulation days
            self.num_doses = {sim.get_t(k)[0]: v for k, v in self.num_doses.items()}
        self.p['doses'], self.p['interval'], self.p['imm_boost'] = check_doses(self.p['doses'], self.p['interval'], self.p['imm_boost'])

        return


    def select_people(self, sim):

        # Work out how many people to vaccinate today
        if sim.t in self.num_doses: num_people = self.num_doses[sim.t]
        else:                       num_people = 0

        if num_people == 0:
            self._scheduled_third_doses[sim.t + 1].update(self._scheduled_third_doses[sim.t])  # Defer any extras til the next timestep
            self._scheduled_second_doses[sim.t + 1].update(self._scheduled_second_doses[sim.t])  # Defer any extras til the next timestep
            return np.array([])

        num_agents = sc.randround(num_people / sim['pop_scale'])

        # First, see how many scheduled second/third doses we are going to deliver
        if self._scheduled_third_doses[sim.t]:
            scheduled_third = np.fromiter(self._scheduled_third_doses[sim.t], dtype=hpd.default_int)  # Everyone scheduled today
            still_alive = ~sim.people.dead_other[scheduled_third] & ~sim.people.dead_cancer[:, scheduled_third].sum(axis=0).astype(bool)
            scheduled_third = scheduled_third[(sim.people.doses[scheduled_third] == 2) & still_alive]  # Remove anyone who's already had all doses of this vaccine, also dead people

            # If there are more people due for a second/third dose than there are doses, vaccinate as many
            # as possible, and add the remainder to the next time step's doses.
            if len(scheduled_third) > num_agents:
                np.random.shuffle(scheduled_third)  # Randomly pick who to defer
                self._scheduled_third_doses[sim.t + 1].update(scheduled_third[num_agents:])  # Defer any extras
                return scheduled_third[:num_agents]
        else:
            scheduled_third = np.array([], dtype=hpd.default_int)

        if self._scheduled_second_doses[sim.t]:
            scheduled_second = np.fromiter(self._scheduled_second_doses[sim.t], dtype=hpd.default_int)  # Everyone scheduled today
            still_alive = ~sim.people.dead_other[scheduled_second] & ~sim.people.dead_cancer[:, scheduled_second].sum(axis=0).astype(bool)
            scheduled_second = scheduled_second[(sim.people.doses[scheduled_second] == 1) & still_alive]  # Remove anyone who's already had all doses of this vaccine, also dead people

            # If there are more people due for a second/third dose than there are doses, vaccinate as many
            # as possible, and add the remainder to the next time step's doses.
            if (len(scheduled_second)+len(scheduled_third)) > num_agents:
                scheduled_second = scheduled_second[:(num_agents - len(scheduled_third))]
                self._scheduled_second_doses[sim.t + 1].update(scheduled_second[(num_agents - len(scheduled_third)):])  # Defer any extras
                scheduled = np.concatenate([scheduled_third, scheduled_second[:(num_agents - len(scheduled_third))]])
                return scheduled
            else:
                scheduled = np.concatenate([scheduled_third, scheduled_second])
        else:
            scheduled = np.array([], dtype=hpd.default_int)

        # Next, work out who is eligible for their first dose
        vacc_probs = np.ones(sim.n)  # Begin by assigning equal weight (converted to a probability) to everyone
        vacc_probs[~sim.people.alive] = 0.0  # Dead people are not eligible

        # Apply any subtargeting for this vaccination
        if self.subtarget is not None:
            subtarget_inds, subtarget_vals = get_subtargets(self.subtarget, sim)
            vacc_probs[subtarget_inds] = vacc_probs[subtarget_inds] * subtarget_vals

        # Exclude vaccinated people
        vacc_probs[sim.people.vaccinated] = 0.0  # Anyone who's received at least one dose is counted as vaccinated

        # All remaining people can be vaccinated, although anyone who has received half of a multi-dose
        # vaccine would have had subsequent doses scheduled and therefore should not be selected here
        first_dose_eligible = hpu.binomial_arr(vacc_probs)
        first_dose_eligible_inds = hpu.true(first_dose_eligible)

        if len(first_dose_eligible_inds) == 0:
            return scheduled  # Just return anyone that is scheduled

        elif len(first_dose_eligible_inds) > num_agents:
            # Truncate it to the number of agents for performance when checking whether anyone scheduled overlaps with first doses to allocate
            first_dose_eligible_inds = first_dose_eligible_inds[:num_agents]  # This is the maximum number of people we could vaccinate this timestep, if there are no second doses allocated

        # It's *possible* that someone has been *scheduled* for a first dose by some other mechanism externally
        # Therefore, we need to check and remove them from the first dose list, otherwise they could be vaccinated
        # twice here (which would amount to wasting a dose)
        first_dose_eligible_inds = first_dose_eligible_inds[~np.in1d(first_dose_eligible_inds, scheduled)]

        if (len(first_dose_eligible_inds) + len(scheduled)) > num_agents:
            first_dose_inds = first_dose_eligible_inds[:(num_agents - len(scheduled))]
        else:
            first_dose_inds = first_dose_eligible_inds

        # Schedule subsequent doses
        if self.p['doses'] > 1:
            self._scheduled_second_doses[int(sim.t + np.ceil(self.p.interval[0]/sim['dt']))].update(first_dose_inds)
        if self.p['doses'] > 2:
            self._scheduled_third_doses[int(sim.t + np.ceil(self.p.interval[1]/sim['dt']))].update(first_dose_inds)

        vacc_inds = np.concatenate([scheduled, first_dose_inds])

        return vacc_inds


#%% Screening and treatment
__all__ += ['Screening']

class Screening(Intervention):
    '''
    Screen, triage, and treat a subset of the population.

    This base class implements the mechanism of screening people to identify and treat pre-cancerous lesions.
    Screening involves a series of standard operations to modify the trajectories of `hpv.People`. Screening algorithms
    can vary in complexity along the dimensions of primary screening modalities, triage modalities,
    interval between screens and follow-up protocol, loss-to-follow-up, test characteristics, and efficacies.

    Args:
         primary_screen_test (dict/str)  : the screening test to use as a primary filtering method
         triage_screen_test  (dict/str)  : the screening test to use as a triage (or None)
         treatment           (dict/str)  : the test used to determine if ablative or excisional treatment is used
         screen_start_age    (int)       : age to start screening
         screen_interval     (int)       : interval between screens
         screen_stop_age     (int)       : age to stop screening
         timepoints          (int/arr)   : the day or array of days to apply the interventions
         prob                (float)     : probability of being screened (per screen)
         compliance          (float)     : probability of coming back for triage/treatment
         compliance_cancer   (float)     : probability of undergoing treatment if cancer is diagnosed
         label               (str)       : the name of screening strategy
         kwargs (dict)      : passed to Intervention()

    If ``primary_screen_test`` and/or ``triage_screen_test`` is supplied as a dictionary, it must have the following parameters:
        - ``test_positivity``   : dictionary of probability of testing positive given each stage (i.e., HPV, CIN1, CIN2)

    '''

    def __init__(self, primary_screen_test, treatment, screen_start_age, screen_interval, screen_stop_age,
<<<<<<< HEAD
                 timepoints, prob=None, compliance=None, triage_screen_test=None, label=None,
                 screen_states=None, treat_states=None, **kwargs):
=======
                 timepoints, prob=None, compliance=None, compliance_cancer=None, triage_screen_test=None, label=None, **kwargs):
>>>>>>> 8840f8b4
        super().__init__(**kwargs) # Initialize the Intervention object
        self.label = label  # Screening label (used as a dict key)
        self.p = None  # Screening parameters
        self.timepoints = timepoints
        if prob is None: # Populate default value of probability: 1
            prob = 1.0
        self.prob = prob
        if compliance is None: # Populate default value of compliance: 1
            compliance = 1.0
        self.compliance = compliance
        if compliance_cancer is None: # Populate default value of cancer referral compliance: 1
            compliance_cancer = 1.0
        self.compliance_cancer = compliance_cancer
        self.screen_start_age = screen_start_age
        self.screen_interval = screen_interval
        self.screen_stop_age = screen_stop_age

        # States that will return a positive screen results
        if screen_states is None:
            screen_states = ['infectious', 'cin1', 'cin2', 'cin3', 'cancerous']
        self.screen_states = screen_states
        # States eligible for pre-cancer treatment (NB, cancer treatment is handled separately)
        if treat_states is None:
            treat_states = ['cin1', 'cin2', 'cin3']
        self.treat_states = treat_states

        # Parse the screening and treatment parameters, which can be provided in different formats
        self._parse_screening_pars(screen=primary_screen_test)  # Populate
        self._parse_screening_pars(screen=triage_screen_test, triage=True)  # Populate
        self._parse_screening_pars(screen=treatment, treatment=True)  # Populate

        return

    def _parse_screening_pars(self, screen, triage=False, treatment=False):
        ''' Unpack screening information, which may be given as a string or dict '''

        # Option 1: screening can be chosen from a list of pre-defined screening strategies
        if isinstance(screen, str):

            choices, mapping = hppar.get_screen_choices()
            screen_pars = hppar.get_screen_pars()


            label = screen.lower()
            for txt in ['.', ' ', '&', '-', 'screen']:
                label = label.replace(txt, '')

            if label in mapping:
                label = mapping[label]
                screen_pars = screen_pars[label]
            else: # pragma: no cover
                errormsg = f'The selected screening method "{screen}" is not implemented; choices are:\n{sc.pp(choices, doprint=False)}'
                raise NotImplementedError(errormsg)

            if self.label is None:
                self.label = label

        # Option 2: screening can be specified as a dict of pars
        elif isinstance(screen, dict):

            # Parse label
            screen_pars = screen
            label = screen_pars.pop('label', None) # Allow including the label in the parameters
            if self.label is None: # pragma: no cover
                if label is None:
                    self.label = 'custom'
                else:
                    self.label = label

        # Option 3: we are in triage and no triage is defined
        elif screen is None:
            screen_pars = None

        else: # pragma: no cover
            errormsg = f'Could not understand {type(screen)}, please specify as a string indexing a predefined vaccine or a dict.'
            raise ValueError(errormsg)

        if triage:
            if screen is None:
                self.p = sc.mergedicts(self.p, {'triage': None})
            else:
                self.p = sc.mergedicts(self.p, {'triage': sc.objdict(screen_pars)})
        if treatment:
            self.p = sc.mergedicts(self.p, {'treatment_eligibility': sc.objdict(screen_pars)})
            treat_pars = hppar.get_treatment_pars()
            self.p = sc.mergedicts(self.p, {'treatment': sc.objdict(treat_pars)})
        if treatment is False and triage is False:
            # Set label and parameters
            self.p = {'primary': sc.objdict(screen_pars)}

        return


    def initialize(self, sim):
        super().initialize()
        self.timepoints, self.dates = sim.get_t(self.timepoints,return_date_format='str')  # Ensure timepoints and dates are in the right format
        sim['screen_pars'][self.label] = self.p  # Store the parameters
        return


    def select_people(self, sim):
        """
        Return an array of indices of people to screen
        Args:
            sim: A hpv.Sim instance
        Returns: Array of person indices
        """

        screen_inds = np.array([], dtype=int)  # Initialize in case no one gets screened

        if sim.t >= np.min(self.timepoints):
            screen_probs = np.zeros(len(sim.people), dtype=hpd.default_float)

            # Find people eligible for screening based on age
            eligible_ages = (sim.people.age >= self.screen_start_age) &\
                            (sim.people.age <= self.screen_stop_age)

            # Assign screening probabilities
            screen_probs[eligible_ages & (sim.people.screens == 0)] = self.prob # First screen
            screen_probs[eligible_ages & (sim.t == sim.people.date_next_screen)] = self.prob # Due for next screen

            # Remove males and dead people
            screen_probs[~sim.people.alive]     *= 0.0  # Do not screen dead people
            screen_probs[ sim.people.is_male]   *= 0.0  # Do not screen men
            screen_probs[~sim.people.is_active] *= 0.0  # Corner case, avoid screening anyone not yet sexually active

            # Calculate who actually gets screened
            screen_inds = hpu.true(hpu.binomial_arr(screen_probs))

            # Set screening states and dates
            sim.people.screened[screen_inds] = True
            sim.people.screens[screen_inds] += 1
            sim.people.date_screened[screen_inds] = sim.t
            sim.people.date_next_screen[screen_inds] = sim.t + self.screen_interval/sim['dt'] #TODO: this should be different based on results? ie followup rescreen sooner

        return screen_inds


    def screen(self, sim, screen_inds):
        '''
        Screen people
        Args:
            sim: hpv.Sim instance
            screen_inds: An array of person indices to screen
        Returns: TBC
        '''

        # parameters that will be used below
        primary_screen_pars = self.p['primary']
        triage_screen_pars = self.p['triage']
        treat_pars = self.p['treatment']
        treat_eligibility = self.p['treatment_eligibility']

        # Step 1, filter positives from primary screen
        screen_pos = self.find_test_pos(screen_inds, primary_screen_pars, sim, screen_states)

        # If anyone screens positive, continue
        if len(screen_pos):

            # Step 2, filter positives from triage (if appropriate)
            if triage_screen_pars is not None:
                triage_probs = np.zeros(len(screen_pos))
                triage_probs.fill(self.compliance)
                triage_inds = hpu.true(hpu.binomial_arr(triage_probs))
                triage_inds = screen_pos[triage_inds]
                triage_pos = self.find_test_pos(triage_inds, triage_screen_pars, sim, screen_states)
                screen_pos = triage_pos

            # Step 3, determine if any of screen positives have cancer, if so diagnose and refer
            cancerous_inds = hpu.true(sim.people.cancerous.any(axis=0))
            diagnosed_inds = np.intersect1d(screen_pos, cancerous_inds)
            sim.people.diagnosed[diagnosed_inds] = True
            screen_pos = np.setdiff1d(screen_pos, diagnosed_inds)

            # Step 4, Determine who gets treated with what
            treat_probs = np.full(len(screen_pos), self.compliance, dtype=hpd.default_float)
            to_treat = hpu.binomial_arr(treat_probs) # Determine who actually gets treated, after accounting for compliance
            treat_inds = screen_pos[to_treat]  # Indices of those who get treated

        return treat_inds


    def treat(self, sim, treat_inds, treatment=None):
        '''
        Treat people

        Args:
            sim: hpv.Sim instance
            treat_inds: An array of person indices to treat

        Returns: TBC
        '''

<<<<<<< HEAD
        ablation_inds = []
=======
            # Pull our parameters that will be used below
            ng = sim['n_genotypes']
            screen_states = ['infectious', 'cin1', 'cin2', 'cin3', 'cancerous']
            treat_states = ['cin1', 'cin2', 'cin3']
            primary_screen_pars = self.p['primary']
            triage_screen_pars = self.p['triage']
            treat_pars = self.p['treatment']
            treat_eligibility = self.p['treatment_eligibility']

            # Step 1, filter positives from primary screen
            screen_pos = self.find_test_pos(screen_inds, primary_screen_pars, sim, screen_states)

            # If anyone screens positive, continue
            if len(screen_pos):

                # Step 2, filter positives from triage (if appropriate)
                if triage_screen_pars is not None:
                    triage_probs = np.zeros(len(screen_pos))
                    triage_probs.fill(self.compliance)
                    triage_inds = hpu.true(hpu.binomial_arr(triage_probs))
                    triage_inds = screen_pos[triage_inds]
                    triage_pos = self.find_test_pos(triage_inds, triage_screen_pars, sim, screen_states)
                    screen_pos = triage_pos

                # Step 3, determine if any of screen positives have cancer, if so diagnose, treat
                cancerous_inds = hpu.true(sim.people.cancerous.any(axis=0))
                diagnosed_inds = np.intersect1d(screen_pos, cancerous_inds)
                sim.people.diagnosed[diagnosed_inds] = True
                ca_treat_probs = np.full(len(diagnosed_inds), self.compliance_cancer, dtype=hpd.default_float)
                to_treat_ca = hpu.binomial_arr(ca_treat_probs)  # Determine who actually gets treated, after accounting for compliance
                ca_treat_inds = diagnosed_inds[to_treat_ca]  # Indices of those who get treated

                # Record eventual deaths from cancer (NB, assuming no survival without treatment)
                new_dur_cancer = hpu.sample(**treat_pars['radiation']['dur'], size=len(ca_treat_inds))
                sim.people.date_dead_cancer[:, ca_treat_inds] += np.ceil(new_dur_cancer / sim['dt'])
                screen_pos = np.setdiff1d(screen_pos, diagnosed_inds)

                # Step 4, Determine who gets treated with what
                treat_probs = np.full(len(screen_pos), self.compliance, dtype=hpd.default_float)
                to_treat = hpu.binomial_arr(treat_probs) # Determine who actually gets treated, after accounting for compliance
                treat_inds = screen_pos[to_treat]  # Indices of those who get treated
                ablation_inds = []

                for state in treat_states:
                    ablate_probs = np.zeros(len(treat_inds))
                    ablate_inds = hpu.true(sim.people[state][:,treat_inds].any(axis=0))
                    ablate_probs[ablate_inds] = treat_eligibility['test_positivity'][state]
                    ablate_inds = hpu.true(hpu.binomial_arr(ablate_probs))
                    ablation_inds += list(ablate_inds)

                # remove duplicates from list
                ablation_inds = np.array(list(set(ablation_inds)))
                ablation_inds = treat_inds[ablation_inds]
                excision_inds = np.setdiff1d(treat_inds, ablation_inds)

                sim.people.treated[treat_inds] = True
                sim.people.date_treated[treat_inds] = sim.t

                # Loop over treatment states to determine those who (a) are successfully treated and (b) clear infection
                successfully_treated = []
                for state, (method, inds) in zip(treat_states, {'ablative': ablation_inds, 'excisional': excision_inds}.items()):
                    people_in_state = sim.people[state].any(axis=0)
                    treat_state_inds = inds[people_in_state[inds]]
                    # Determine whether treatment is successful
                    eff_probs = np.full(len(treat_state_inds), treat_pars[method]['efficacy'][state], dtype=hpd.default_float)  # Assign probabilities of treatment success
                    to_eff_treat = hpu.binomial_arr(eff_probs) # Determine who will have effective treatment
                    eff_treat_inds = treat_state_inds[to_eff_treat]
                    successfully_treated += list(eff_treat_inds)
                    sim.people[state][:, eff_treat_inds] = False # People who get treated have their CINs removed
                    sim.people[f'date_{state}'][:, eff_treat_inds] = np.nan

                successfully_treated = np.array(list(set(successfully_treated)))

                if len(successfully_treated)>0:

                    for g in range(ng):
                        # Determine whether infection persists
                        inf_inds = hpu.true(sim.people['infectious'][g, successfully_treated])
                        inf_inds = successfully_treated[inf_inds]
                        persistence_probs = hpu.sample(**treat_pars['persistence'][sim['genotype_map'][g]], size=len(inf_inds))

                        # Determine who will have persistent infection, give them new prognoses
                        to_persist = hpu.binomial_arr(persistence_probs)
                        persist_inds = inf_inds[to_persist]
                        dur_hpv = (sim.t - sim.people.date_infectious[g,persist_inds])*sim['dt']
                        hpu.set_prognoses(sim.people, persist_inds, g, dur_hpv)

                        # Clear infection for women who clear
                        to_clear = inf_inds[~to_persist]  # Determine who will clear infection
                        sim.people['infectious'][g, to_clear] = False  # People whose HPV clears
                        sim.people.dur_disease[g, to_clear] = (sim.t - sim.people.date_infectious[g, to_clear]) * sim['dt']
                        hpi.update_peak_immunity(sim.people, to_clear, imm_pars=sim.pars, imm_source=g)
>>>>>>> 8840f8b4

        for state in treat_states:
            ablate_probs = np.zeros(len(treat_inds))
            ablate_inds = hpu.true(sim.people[state][:,treat_inds].any(axis=0))
            ablate_probs[ablate_inds] = treat_eligibility['test_positivity'][state]
            ablate_inds = hpu.true(hpu.binomial_arr(ablate_probs))
            ablation_inds += list(ablate_inds)

        # remove duplicates from list
        ablation_inds = np.array(list(set(ablation_inds)))
        ablation_inds = treat_inds[ablation_inds]
        excision_inds = np.setdiff1d(treat_inds, ablation_inds)

        sim.people.treated[treat_inds] = True
        sim.people.date_treated[treat_inds] = sim.t

        # Loop over treatment states to determine those who (a) are successfully treated and (b) clear infection
        successfully_treated = []
        for state in treat_states:
            for (method, inds) in {'ablative': ablation_inds, 'excisional': excision_inds}.items():

                people_in_state = sim.people[state].any(axis=0)
                treat_state_inds = inds[people_in_state[inds]]
                # Determine whether treatment is successful
                eff_probs = np.full(len(treat_state_inds), treat_pars[method]['efficacy'][state], dtype=hpd.default_float)  # Assign probabilities of treatment success
                to_eff_treat = hpu.binomial_arr(eff_probs) # Determine who will have effective treatment
                eff_treat_inds = treat_state_inds[to_eff_treat]
                successfully_treated += list(eff_treat_inds)
                sim.people[state][:, eff_treat_inds] = False # People who get treated have their CINs removed
                sim.people[f'date_{state}'][:, eff_treat_inds] = np.nan

        successfully_treated = np.array(list(set(successfully_treated)))

        if len(successfully_treated)>0:

            for g in range(ng):
                # Determine whether infection persists
                inf_inds = hpu.true(sim.people['infectious'][g, successfully_treated])
                inf_inds = successfully_treated[inf_inds]
                persistence_probs = np.full(len(inf_inds), treat_pars['ablative']['persistence'][sim['genotype_map'][g]],
                                            dtype=hpd.default_float)  # Assign probabilities of infection persisting

                # Determine who will have persistent infection, give them new prognoses
                to_persist = hpu.binomial_arr(persistence_probs)
                persist_inds = inf_inds[to_persist]
                dur_hpv = (sim.t - sim.people.date_infectious[g,persist_inds])*sim['dt']
                hpu.set_prognoses(sim.people, persist_inds, g, dur_hpv)

                # Clear infection for women who clear
                to_clear = inf_inds[~to_persist]  # Determine who will clear infection
                sim.people['infectious'][g, to_clear] = False  # People whose HPV clears
                sim.people.dur_disease[g, to_clear] = (sim.t - sim.people.date_infectious[g, to_clear]) * sim['dt']
                hpi.update_peak_immunity(sim.people, to_clear, imm_pars=sim.pars, imm_source=g)

        return treat_inds


    def find_test_pos(self, screen_inds, pars, sim, states):
        ''' Extract indices of those who will return a positive result from their screen '''
        screen_pos = []
        for state in states:
            screen_probs = np.zeros(len(screen_inds))
            tp_inds = hpu.true(sim.people[state][:,screen_inds].any(axis=0))
            screen_probs[tp_inds] = pars['test_positivity'][state]
            screen_pos_inds = hpu.true(hpu.binomial_arr(screen_probs))
            screen_pos += list(screen_pos_inds)

        # remove duplicates from list
        screen_pos = np.array(list(set(screen_pos)))
        if len(screen_pos)>0:
            screen_pos = screen_inds[screen_pos]

        return screen_pos


    def apply(self, sim):
        ''' Perform vaccination each timestep '''

        screen_inds = self.select_people(sim)
        if len(screen_inds): # Screen people
            triage_inds = self.screen(sim, screen_inds) # Determine who is eligible for triage
            if len(triage_inds): # Triage people
                treat_inds = self.triage(sim, triage_inds) # Determine who is eligible for treatment
                if len(treat_inds): # Treat people
                    treat_inds = self.treat(sim, treat_inds)
        return


    def shrink(self, in_place=True):
        ''' Shrink vaccination intervention '''
        obj = super().shrink(in_place=in_place)
        return obj<|MERGE_RESOLUTION|>--- conflicted
+++ resolved
@@ -909,12 +909,8 @@
     '''
 
     def __init__(self, primary_screen_test, treatment, screen_start_age, screen_interval, screen_stop_age,
-<<<<<<< HEAD
-                 timepoints, prob=None, compliance=None, triage_screen_test=None, label=None,
+                 timepoints, prob=None, compliance=None, compliance_cancer=None, triage_screen_test=None, label=None,
                  screen_states=None, treat_states=None, **kwargs):
-=======
-                 timepoints, prob=None, compliance=None, compliance_cancer=None, triage_screen_test=None, label=None, **kwargs):
->>>>>>> 8840f8b4
         super().__init__(**kwargs) # Initialize the Intervention object
         self.label = label  # Screening label (used as a dict key)
         self.p = None  # Screening parameters
@@ -1015,7 +1011,54 @@
         return
 
 
-    def select_people(self, sim):
+    def apply(self, sim):
+        '''
+        This method performs the entire screen-and-treat algorithm, using the following steps:
+            1. Select people to screen
+            2. Screen them using a defined primary screening algorithm
+            3. Optionally triage them using a secondary triage algorithm
+            4. Select those who will be treated, accounting for compliance
+            5. Treat those who have screened positive with a defined treatment type
+
+        Args:
+            sim: hpv.Sim instance
+        Returns:
+            TBC
+        '''
+
+        # parameters that will be used below
+        primary_screen_pars = self.p['primary']
+        triage_screen_pars = self.p['triage']
+        treat_pars = self.p['treatment']
+        treat_eligibility = self.p['treatment_eligibility']
+
+        # 1. Select people to screen and screen them
+        to_screen_inds = self.select_people_screen(sim)
+        if len(to_screen_inds): # Screen people
+            screen_pos_inds = self.screen(to_screen_inds, primary_screen_pars, sim, self.screen_states) # Determine who is eligible for triage
+
+            # 2. Optionally triage anyone who has screened positive
+            if len(screen_pos_inds):
+                if triage_screen_pars is not None:
+                    treat_eligible_inds = self.screen(screen_pos_inds, triage_screen_pars, sim, self.screen_states) # Determine who is eligible for treatment
+                else:
+                    treat_eligible_inds = screen_pos_inds
+
+                # 3. Select people to treat and determine the method of treatment for each of them
+                ca_treat_inds, ablation_inds, excision_inds = self.select_people_treat(sim, treat_eligible_inds)
+
+                # 4. Treat people
+                if len(ca_treat_inds):
+                    ca_treated_inds = self.treat_cancer(sim, treat_inds)
+                if len(ablation_inds):
+                    ablation_treated_inds = self.treat_precancer(sim, treat_inds, treatment='ablative')
+                if len(excision_inds):
+                    excision_treated_inds = self.treat_precancer(sim, treat_inds, treatment='excisional')
+
+        return
+
+
+    def select_people_screen(self, sim):
         """
         Return an array of indices of people to screen
         Args:
@@ -1053,216 +1096,8 @@
         return screen_inds
 
 
-    def screen(self, sim, screen_inds):
-        '''
-        Screen people
-        Args:
-            sim: hpv.Sim instance
-            screen_inds: An array of person indices to screen
-        Returns: TBC
-        '''
-
-        # parameters that will be used below
-        primary_screen_pars = self.p['primary']
-        triage_screen_pars = self.p['triage']
-        treat_pars = self.p['treatment']
-        treat_eligibility = self.p['treatment_eligibility']
-
-        # Step 1, filter positives from primary screen
-        screen_pos = self.find_test_pos(screen_inds, primary_screen_pars, sim, screen_states)
-
-        # If anyone screens positive, continue
-        if len(screen_pos):
-
-            # Step 2, filter positives from triage (if appropriate)
-            if triage_screen_pars is not None:
-                triage_probs = np.zeros(len(screen_pos))
-                triage_probs.fill(self.compliance)
-                triage_inds = hpu.true(hpu.binomial_arr(triage_probs))
-                triage_inds = screen_pos[triage_inds]
-                triage_pos = self.find_test_pos(triage_inds, triage_screen_pars, sim, screen_states)
-                screen_pos = triage_pos
-
-            # Step 3, determine if any of screen positives have cancer, if so diagnose and refer
-            cancerous_inds = hpu.true(sim.people.cancerous.any(axis=0))
-            diagnosed_inds = np.intersect1d(screen_pos, cancerous_inds)
-            sim.people.diagnosed[diagnosed_inds] = True
-            screen_pos = np.setdiff1d(screen_pos, diagnosed_inds)
-
-            # Step 4, Determine who gets treated with what
-            treat_probs = np.full(len(screen_pos), self.compliance, dtype=hpd.default_float)
-            to_treat = hpu.binomial_arr(treat_probs) # Determine who actually gets treated, after accounting for compliance
-            treat_inds = screen_pos[to_treat]  # Indices of those who get treated
-
-        return treat_inds
-
-
-    def treat(self, sim, treat_inds, treatment=None):
-        '''
-        Treat people
-
-        Args:
-            sim: hpv.Sim instance
-            treat_inds: An array of person indices to treat
-
-        Returns: TBC
-        '''
-
-<<<<<<< HEAD
-        ablation_inds = []
-=======
-            # Pull our parameters that will be used below
-            ng = sim['n_genotypes']
-            screen_states = ['infectious', 'cin1', 'cin2', 'cin3', 'cancerous']
-            treat_states = ['cin1', 'cin2', 'cin3']
-            primary_screen_pars = self.p['primary']
-            triage_screen_pars = self.p['triage']
-            treat_pars = self.p['treatment']
-            treat_eligibility = self.p['treatment_eligibility']
-
-            # Step 1, filter positives from primary screen
-            screen_pos = self.find_test_pos(screen_inds, primary_screen_pars, sim, screen_states)
-
-            # If anyone screens positive, continue
-            if len(screen_pos):
-
-                # Step 2, filter positives from triage (if appropriate)
-                if triage_screen_pars is not None:
-                    triage_probs = np.zeros(len(screen_pos))
-                    triage_probs.fill(self.compliance)
-                    triage_inds = hpu.true(hpu.binomial_arr(triage_probs))
-                    triage_inds = screen_pos[triage_inds]
-                    triage_pos = self.find_test_pos(triage_inds, triage_screen_pars, sim, screen_states)
-                    screen_pos = triage_pos
-
-                # Step 3, determine if any of screen positives have cancer, if so diagnose, treat
-                cancerous_inds = hpu.true(sim.people.cancerous.any(axis=0))
-                diagnosed_inds = np.intersect1d(screen_pos, cancerous_inds)
-                sim.people.diagnosed[diagnosed_inds] = True
-                ca_treat_probs = np.full(len(diagnosed_inds), self.compliance_cancer, dtype=hpd.default_float)
-                to_treat_ca = hpu.binomial_arr(ca_treat_probs)  # Determine who actually gets treated, after accounting for compliance
-                ca_treat_inds = diagnosed_inds[to_treat_ca]  # Indices of those who get treated
-
-                # Record eventual deaths from cancer (NB, assuming no survival without treatment)
-                new_dur_cancer = hpu.sample(**treat_pars['radiation']['dur'], size=len(ca_treat_inds))
-                sim.people.date_dead_cancer[:, ca_treat_inds] += np.ceil(new_dur_cancer / sim['dt'])
-                screen_pos = np.setdiff1d(screen_pos, diagnosed_inds)
-
-                # Step 4, Determine who gets treated with what
-                treat_probs = np.full(len(screen_pos), self.compliance, dtype=hpd.default_float)
-                to_treat = hpu.binomial_arr(treat_probs) # Determine who actually gets treated, after accounting for compliance
-                treat_inds = screen_pos[to_treat]  # Indices of those who get treated
-                ablation_inds = []
-
-                for state in treat_states:
-                    ablate_probs = np.zeros(len(treat_inds))
-                    ablate_inds = hpu.true(sim.people[state][:,treat_inds].any(axis=0))
-                    ablate_probs[ablate_inds] = treat_eligibility['test_positivity'][state]
-                    ablate_inds = hpu.true(hpu.binomial_arr(ablate_probs))
-                    ablation_inds += list(ablate_inds)
-
-                # remove duplicates from list
-                ablation_inds = np.array(list(set(ablation_inds)))
-                ablation_inds = treat_inds[ablation_inds]
-                excision_inds = np.setdiff1d(treat_inds, ablation_inds)
-
-                sim.people.treated[treat_inds] = True
-                sim.people.date_treated[treat_inds] = sim.t
-
-                # Loop over treatment states to determine those who (a) are successfully treated and (b) clear infection
-                successfully_treated = []
-                for state, (method, inds) in zip(treat_states, {'ablative': ablation_inds, 'excisional': excision_inds}.items()):
-                    people_in_state = sim.people[state].any(axis=0)
-                    treat_state_inds = inds[people_in_state[inds]]
-                    # Determine whether treatment is successful
-                    eff_probs = np.full(len(treat_state_inds), treat_pars[method]['efficacy'][state], dtype=hpd.default_float)  # Assign probabilities of treatment success
-                    to_eff_treat = hpu.binomial_arr(eff_probs) # Determine who will have effective treatment
-                    eff_treat_inds = treat_state_inds[to_eff_treat]
-                    successfully_treated += list(eff_treat_inds)
-                    sim.people[state][:, eff_treat_inds] = False # People who get treated have their CINs removed
-                    sim.people[f'date_{state}'][:, eff_treat_inds] = np.nan
-
-                successfully_treated = np.array(list(set(successfully_treated)))
-
-                if len(successfully_treated)>0:
-
-                    for g in range(ng):
-                        # Determine whether infection persists
-                        inf_inds = hpu.true(sim.people['infectious'][g, successfully_treated])
-                        inf_inds = successfully_treated[inf_inds]
-                        persistence_probs = hpu.sample(**treat_pars['persistence'][sim['genotype_map'][g]], size=len(inf_inds))
-
-                        # Determine who will have persistent infection, give them new prognoses
-                        to_persist = hpu.binomial_arr(persistence_probs)
-                        persist_inds = inf_inds[to_persist]
-                        dur_hpv = (sim.t - sim.people.date_infectious[g,persist_inds])*sim['dt']
-                        hpu.set_prognoses(sim.people, persist_inds, g, dur_hpv)
-
-                        # Clear infection for women who clear
-                        to_clear = inf_inds[~to_persist]  # Determine who will clear infection
-                        sim.people['infectious'][g, to_clear] = False  # People whose HPV clears
-                        sim.people.dur_disease[g, to_clear] = (sim.t - sim.people.date_infectious[g, to_clear]) * sim['dt']
-                        hpi.update_peak_immunity(sim.people, to_clear, imm_pars=sim.pars, imm_source=g)
->>>>>>> 8840f8b4
-
-        for state in treat_states:
-            ablate_probs = np.zeros(len(treat_inds))
-            ablate_inds = hpu.true(sim.people[state][:,treat_inds].any(axis=0))
-            ablate_probs[ablate_inds] = treat_eligibility['test_positivity'][state]
-            ablate_inds = hpu.true(hpu.binomial_arr(ablate_probs))
-            ablation_inds += list(ablate_inds)
-
-        # remove duplicates from list
-        ablation_inds = np.array(list(set(ablation_inds)))
-        ablation_inds = treat_inds[ablation_inds]
-        excision_inds = np.setdiff1d(treat_inds, ablation_inds)
-
-        sim.people.treated[treat_inds] = True
-        sim.people.date_treated[treat_inds] = sim.t
-
-        # Loop over treatment states to determine those who (a) are successfully treated and (b) clear infection
-        successfully_treated = []
-        for state in treat_states:
-            for (method, inds) in {'ablative': ablation_inds, 'excisional': excision_inds}.items():
-
-                people_in_state = sim.people[state].any(axis=0)
-                treat_state_inds = inds[people_in_state[inds]]
-                # Determine whether treatment is successful
-                eff_probs = np.full(len(treat_state_inds), treat_pars[method]['efficacy'][state], dtype=hpd.default_float)  # Assign probabilities of treatment success
-                to_eff_treat = hpu.binomial_arr(eff_probs) # Determine who will have effective treatment
-                eff_treat_inds = treat_state_inds[to_eff_treat]
-                successfully_treated += list(eff_treat_inds)
-                sim.people[state][:, eff_treat_inds] = False # People who get treated have their CINs removed
-                sim.people[f'date_{state}'][:, eff_treat_inds] = np.nan
-
-        successfully_treated = np.array(list(set(successfully_treated)))
-
-        if len(successfully_treated)>0:
-
-            for g in range(ng):
-                # Determine whether infection persists
-                inf_inds = hpu.true(sim.people['infectious'][g, successfully_treated])
-                inf_inds = successfully_treated[inf_inds]
-                persistence_probs = np.full(len(inf_inds), treat_pars['ablative']['persistence'][sim['genotype_map'][g]],
-                                            dtype=hpd.default_float)  # Assign probabilities of infection persisting
-
-                # Determine who will have persistent infection, give them new prognoses
-                to_persist = hpu.binomial_arr(persistence_probs)
-                persist_inds = inf_inds[to_persist]
-                dur_hpv = (sim.t - sim.people.date_infectious[g,persist_inds])*sim['dt']
-                hpu.set_prognoses(sim.people, persist_inds, g, dur_hpv)
-
-                # Clear infection for women who clear
-                to_clear = inf_inds[~to_persist]  # Determine who will clear infection
-                sim.people['infectious'][g, to_clear] = False  # People whose HPV clears
-                sim.people.dur_disease[g, to_clear] = (sim.t - sim.people.date_infectious[g, to_clear]) * sim['dt']
-                hpi.update_peak_immunity(sim.people, to_clear, imm_pars=sim.pars, imm_source=g)
-
-        return treat_inds
-
-
-    def find_test_pos(self, screen_inds, pars, sim, states):
-        ''' Extract indices of those who will return a positive result from their screen '''
+    def screen(self, screen_inds, pars, sim, states):
+        ''' Screen or triage people '''
         screen_pos = []
         for state in states:
             screen_probs = np.zeros(len(screen_inds))
@@ -1270,29 +1105,145 @@
             screen_probs[tp_inds] = pars['test_positivity'][state]
             screen_pos_inds = hpu.true(hpu.binomial_arr(screen_probs))
             screen_pos += list(screen_pos_inds)
-
-        # remove duplicates from list
-        screen_pos = np.array(list(set(screen_pos)))
+        screen_pos = np.array(screen_pos)
         if len(screen_pos)>0:
             screen_pos = screen_inds[screen_pos]
 
         return screen_pos
 
 
-    def apply(self, sim):
-        ''' Perform vaccination each timestep '''
-
-        screen_inds = self.select_people(sim)
-        if len(screen_inds): # Screen people
-            triage_inds = self.screen(sim, screen_inds) # Determine who is eligible for triage
-            if len(triage_inds): # Triage people
-                treat_inds = self.triage(sim, triage_inds) # Determine who is eligible for treatment
-                if len(treat_inds): # Treat people
-                    treat_inds = self.treat(sim, treat_inds)
-        return
+    def select_people_treat(self, sim, treat_eligible_inds, treat_eligibility_pars):
+        ''' Select people to treat and determine what kind of treatment they should receive '''
+
+        # First treat cancer
+        cancerous_inds = hpu.true(sim.people.cancerous.any(axis=0))
+        diagnosed_inds = np.intersect1d(treat_eligible_inds, cancerous_inds)
+        sim.people.diagnosed[diagnosed_inds] = True
+        ca_treat_probs = np.full(len(diagnosed_inds), self.compliance_cancer, dtype=hpd.default_float)
+        to_treat_ca = hpu.binomial_arr(ca_treat_probs)  # Determine who actually gets treated, after accounting for compliance
+        ca_treat_inds = diagnosed_inds[to_treat_ca]  # Indices of those who get treated
+
+        # Everyone remaining is eligible for precancer treatment
+        preca_treat_eligible_inds = np.setdiff1d(treat_eligible_inds, diagnosed_inds) # Indices of those eligible for precancer treatment
+        treat_probs = np.full(len(preca_treat_eligible_inds), self.compliance, dtype=hpd.default_float)
+        to_treat = hpu.binomial_arr(treat_probs)
+        preca_treat_inds = preca_treat_eligible_inds[to_treat]  # Indices of those who get treated
+
+        # Determine who gets ablative vs excisional treatment
+        ablation_inds = []
+        for state in self.treat_states:
+            ablate_probs = np.zeros(len(treat_inds))
+            ablate_inds = hpu.true(sim.people[state][:, treat_inds].any(axis=0))
+            ablate_probs[ablate_inds] = treat_eligibility_pars['test_positivity'][state]
+            ablate_inds = hpu.true(hpu.binomial_arr(ablate_probs))
+            ablation_inds += list(ablate_inds)
+
+        ablation_inds = np.array(ablation_inds)
+        ablation_inds = treat_inds[ablation_inds]
+        excision_inds = np.setdiff1d(treat_inds, ablation_inds)
+
+        # Set properties
+        treat_inds = np.concatenate([ca_treat_inds, preca_treat_inds])
+        sim.people.treated[treat_inds] = True
+        sim.people.date_treated[treat_inds] = sim.t
+
+        return ca_treat_inds, ablation_inds, excision_inds
+
+
+    def treat_cancer(self, ca_treat_inds, treat_pars):
+        ''' Treat cancer '''
+        # Record eventual deaths from cancer (NB, assuming no survival without treatment)
+        new_dur_cancer = hpu.sample(**treat_pars['radiation']['dur'], size=len(ca_treat_inds))
+        sim.people.date_dead_cancer[:, ca_treat_inds] += np.ceil(new_dur_cancer / sim['dt'])
+        return
+
+
+    def treat_precancer(self, sim, preca_treat_inds, method=None):
+        '''
+        Treat precancerous lesions
+
+        Args:
+            sim: hpv.Sim instance
+            preca_treat_inds: An array of person indices to treat
+
+        Returns: TBC
+        '''
+
+        # Loop over treatment states to determine those who (a) are successfully treated and (b) clear infection
+        successfully_treated = []
+        for state in self.treat_states:
+
+            people_in_state = sim.people[state].any(axis=0)
+            treat_state_inds = inds[people_in_state[preca_treat_inds]]
+
+            # Determine whether treatment is successful
+            eff_probs = np.full(len(treat_state_inds), treat_pars[method]['efficacy'][state], dtype=hpd.default_float)  # Assign probabilities of treatment success
+            to_eff_treat = hpu.binomial_arr(eff_probs) # Determine who will have effective treatment
+            eff_treat_inds = treat_state_inds[to_eff_treat]
+            successfully_treated += list(eff_treat_inds)
+            sim.people[state][:, eff_treat_inds] = False # People who get treated have their CINs removed
+            sim.people[f'date_{state}'][:, eff_treat_inds] = np.nan
+
+        successfully_treated = np.array(successfully_treated)
+
+        if len(successfully_treated)>0:
+
+            for g in range(sim['n_genotypes']):
+                # Determine whether infection persists
+                inf_inds = hpu.true(sim.people['infectious'][g, successfully_treated])
+                inf_inds = successfully_treated[inf_inds]
+                persistence_probs = np.full(len(inf_inds), treat_pars[method]['persistence'][sim['genotype_map'][g]], dtype=hpd.default_float)  # Assign probabilities of infection persisting
+
+                # Determine who will have persistent infection, give them new prognoses
+                to_persist = hpu.binomial_arr(persistence_probs)
+                persist_inds = inf_inds[to_persist]
+                dur_hpv = (sim.t - sim.people.date_infectious[g,persist_inds])*sim['dt']
+                hpu.set_prognoses(sim.people, persist_inds, g, dur_hpv)
+
+                # Clear infection for women who clear
+                to_clear = inf_inds[~to_persist]  # Determine who will clear infection
+                sim.people['infectious'][g, to_clear] = False  # People whose HPV clears
+                sim.people.dur_disease[g, to_clear] = (sim.t - sim.people.date_infectious[g, to_clear]) * sim['dt']
+                hpi.update_peak_immunity(sim.people, to_clear, imm_pars=sim.pars, imm_source=g)
+
+        return successfully_treated
 
 
     def shrink(self, in_place=True):
         ''' Shrink vaccination intervention '''
         obj = super().shrink(in_place=in_place)
-        return obj+        return obj
+
+
+
+
+        # # If anyone screens positive, continue
+        # if len(screen_pos):
+        #
+        #     # Step 2, filter positives from triage (if appropriate)
+        #     if triage_screen_pars is not None:
+        #         triage_probs = np.zeros(len(screen_pos))
+        #         triage_probs.fill(self.compliance)
+        #         triage_inds = hpu.true(hpu.binomial_arr(triage_probs))
+        #         triage_inds = screen_pos[triage_inds]
+        #         triage_pos = self.find_test_pos(triage_inds, triage_screen_pars, sim, screen_states)
+        #         screen_pos = triage_pos
+        #
+        #     # Step 3, determine if any of screen positives have cancer, if so diagnose, treat
+        #     cancerous_inds = hpu.true(sim.people.cancerous.any(axis=0))
+        #     diagnosed_inds = np.intersect1d(screen_pos, cancerous_inds)
+        #     sim.people.diagnosed[diagnosed_inds] = True
+        #     ca_treat_probs = np.full(len(diagnosed_inds), self.compliance_cancer, dtype=hpd.default_float)
+        #     to_treat_ca = hpu.binomial_arr(
+        #         ca_treat_probs)  # Determine who actually gets treated, after accounting for compliance
+        #     ca_treat_inds = diagnosed_inds[to_treat_ca]  # Indices of those who get treated
+        #
+        #     # Record eventual deaths from cancer (NB, assuming no survival without treatment)
+        #     new_dur_cancer = hpu.sample(**treat_pars['radiation']['dur'], size=len(ca_treat_inds))
+        #     sim.people.date_dead_cancer[:, ca_treat_inds] += np.ceil(new_dur_cancer / sim['dt'])
+        #     screen_pos = np.setdiff1d(screen_pos, diagnosed_inds)
+        #
+        #     # Step 4, Determine who gets treated with what
+        #     treat_probs = np.full(len(screen_pos), self.compliance, dtype=hpd.default_float)
+        #     to_treat = hpu.binomial_arr(treat_probs) # Determine who actually gets treated, after accounting for compliance
+        #     treat_inds = screen_pos[to_treat]  # Indices of those who get treated