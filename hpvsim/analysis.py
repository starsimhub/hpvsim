--- conflicted
+++ resolved
@@ -684,23 +684,12 @@
                             inds = ((sim.people[attr1][g, :] == sim.t) * (sim.people[attr2][g, :])).nonzero()
                             self.results[result][date][g, :] += np.histogram(age[inds[-1]], bins=result_dict.edges)[0] * scale  # Bin the people
 
-<<<<<<< HEAD
-                    if 'incidence' in result:
-                        # Need to divide by the right denominator
-                        if 'hpv' in result:  # Denominator is susceptible population
-                            denom = (np.histogram(age[sim.people.sus_pool], bins=result_dict.edges)[0] * scale)
-                        else:  # Denominator is females
-                            denom = (np.histogram(age[sim.people.f_inds], bins=result_dict.edges)[
-                                         0] * scale) / 1e5  # CIN and cancer are per 100,000 women
-                        if 'total' not in result and 'cancer' not in result: denom = denom[None, :]
-                        self.results[result][date] = self.results[result][date] / denom
-=======
                     # Figure out if this is the last timepoint in the year we're calculating results for
                     if sim.t == self.timepoint+self.resfreq-1:
                         if 'incidence' in result:
                             # Need to divide by the right denominator
                             if 'hpv' in result:  # Denominator is susceptible population
-                                denom = (np.histogram(age[sim.people.sus_pool[-1]], bins=result_dict.edges)[0] * scale)
+                                denom = (np.histogram(age[sim.people.sus_pool], bins=result_dict.edges)[0] * scale)
                             else:  # Denominator is females at risk for cancer
                                 denom = (np.histogram(age[sc.findinds(sim.people.is_female_alive & ~sim.people.cancerous)], bins=result_dict.edges)[
                                              0] * scale) / 1e5  # CIN and cancer are per 100,000 women
@@ -714,7 +703,6 @@
                             scale_factor =  1e5  # per 100,000 women
                             denom /= scale_factor
                             self.results[result][date] = self.results[result][date] / denom
->>>>>>> 484228aa
 
 
     def finalize(self, sim):
