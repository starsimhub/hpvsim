'''
Define the calibration class
'''

import os
import numpy as np
import pylab as pl
import pandas as pd
import sciris as sc
from . import misc as hpm
from . import plotting as hppl
from . import analysis as hpa
from . import parameters as hppar
from .settings import options as hpo # For setting global options


__all__ = ['Calibration']

def import_optuna():
    ''' A helper function to import Optuna, which is an optional dependency '''
    try:
        import optuna as op # Import here since it's slow
    except ModuleNotFoundError as E: # pragma: no cover
        errormsg = f'Optuna import failed ({str(E)}), please install first (pip install optuna)'
        raise ModuleNotFoundError(errormsg)
    return op


class Calibration(sc.prettyobj):
    '''
    A class to handle calibration of HPVsim simulations. Uses the Optuna hyperparameter
    optimization library (optuna.org), which must be installed separately (via
    pip install optuna).

    Note: running a calibration does not guarantee a good fit! You must ensure that
    you run for a sufficient number of iterations, have enough free parameters, and
    that the parameters have wide enough bounds. Please see the tutorial on calibration
    for more information.

    Args:
        sim          (Sim)  : the simulation to calibrate
        datafiles    (list) : list of datafile strings to calibrate to
        calib_pars   (dict) : a dictionary of the parameters to calibrate of the format dict(key1=[best, low, high])
        genotype_pars(dict) : a dictionary of the genotype-specific parameters to calibrate of the format dict(genotype=dict(key1=[best, low, high]))
        hiv_pars     (dict) : a dictionary of the hiv-specific parameters to calibrate of the format dict(key1=[best, low, high])
        extra_sim_results (list) : list of result strings to store
        fit_args     (dict) : a dictionary of options that are passed to sim.compute_fit() to calculate the goodness-of-fit
        par_samplers (dict) : an optional mapping from parameters to the Optuna sampler to use for choosing new points for each; by default, suggest_float
        n_trials     (int)  : the number of trials per worker
        n_workers    (int)  : the number of parallel workers (default: maximum
        total_trials (int)  : if n_trials is not supplied, calculate by dividing this number by n_workers)
        name         (str)  : the name of the database (default: 'hpvsim_calibration')
        db_name      (str)  : the name of the database file (default: 'hpvsim_calibration.db')
        keep_db      (bool) : whether to keep the database after calibration (default: false)
        storage      (str)  : the location of the database (default: sqlite)
        rand_seed    (int)  : if provided, use this random seed to initialize Optuna runs (for reproducibility)
        label        (str)  : a label for this calibration object
        die          (bool) : whether to stop if an exception is encountered (default: false)
        verbose      (bool) : whether to print details of the calibration
        kwargs       (dict) : passed to hpv.Calibration()

    Returns:
        A Calibration object

    **Example**::

        sim = hpv.Sim(pars, genotypes=[16, 18])
        calib_pars = dict(beta=[0.05, 0.010, 0.20],hpv_control_prob=[.9, 0.5, 1])
        calib = hpv.Calibration(sim, calib_pars=calib_pars,
                                datafiles=['test_data/south_africa_hpv_data.xlsx',
                                           'test_data/south_africa_cancer_data.xlsx'],
                                total_trials=10, n_workers=4)
        calib.calibrate()
        calib.plot()

    '''

    def __init__(self, sim, datafiles, calib_pars=None, genotype_pars=None, hiv_pars=None, fit_args=None, extra_sim_result_keys=None, 
                 par_samplers=None, n_trials=None, n_workers=None, total_trials=None, name=None, db_name=None, estimator=None,
                 keep_db=None, storage=None, rand_seed=None, sampler=None, label=None, die=False, verbose=True):

        import multiprocessing as mp # Import here since it's also slow

        # Handle run arguments
        if n_trials  is None: n_trials  = 20
        if n_workers is None: n_workers = mp.cpu_count()
        if name      is None: name      = 'hpvsim_calibration'
        if db_name   is None: db_name   = f'{name}.db'
        if keep_db   is None: keep_db   = False
        if storage   is None: storage   = f'sqlite:///{db_name}'
        if total_trials is not None: n_trials = int(np.ceil(total_trials/n_workers))
        self.run_args   = sc.objdict(n_trials=int(n_trials), n_workers=int(n_workers), name=name, db_name=db_name,
<<<<<<< HEAD
                                     keep_db=keep_db, storage=storage, rand_seed=rand_seed, sampler=sampler)
=======
                                     keep_db=keep_db, storage=storage, rand_seed=rand_seed)
>>>>>>> edebb72b

        # Handle other inputs
        self.label          = label
        self.sim            = sim
        self.calib_pars     = calib_pars
        self.genotype_pars  = genotype_pars
        self.hiv_pars       = hiv_pars
        self.extra_sim_result_keys = extra_sim_result_keys
        self.fit_args       = sc.mergedicts(fit_args)
        self.par_samplers   = sc.mergedicts(par_samplers)
        self.estimator      = estimator
        self.die            = die
        self.verbose        = verbose
        self.calibrated     = False

        # Create age_results intervention
        self.target_data = []
        for datafile in datafiles:
            self.target_data.append(hpm.load_data(datafile))

        sim_results = sc.objdict()
        age_result_args = sc.objdict()

        # Go through each of the target keys and determine how we are going to get the results from sim
        for targ in self.target_data:
            targ_keys = targ.name.unique()
            if len(targ_keys) > 1:
                errormsg = f'Only support one set of targets per datafile, {len(targ_keys)} provided'
                raise ValueError(errormsg)
            if 'age' in targ.columns:
                age_result_args[targ_keys[0]] = sc.objdict(
                    datafile=sc.dcp(targ),
                    compute_fit=True,
                )
            else:
                sim_results[targ_keys[0]] = sc.objdict(
                    data=sc.dcp(targ)
                )

        ar = hpa.age_results(result_args=age_result_args, estimator=estimator)
        self.sim['analyzers'] += [ar]
        if hiv_pars is not None:
            self.sim['model_hiv'] = True # if calibrating HIV parameters, make sure model is running HIV
        self.sim.initialize()
        for rkey in sim_results.keys():
            sim_results[rkey].timepoints = sim.get_t(sim_results[rkey].data.year.unique()[0], return_date_format='str')[0]//sim.resfreq
            if 'weights' not in sim_results[rkey].data.columns:
                sim_results[rkey].weights = np.ones(len(sim_results[rkey].data))
        self.age_results_keys = age_result_args.keys()
        self.sim_results = sim_results
        self.sim_results_keys = sim_results.keys()

        self.result_args = sc.objdict()
        for rkey in self.age_results_keys + self.sim_results_keys:
            self.result_args[rkey] = sc.objdict()
            if 'hiv' in rkey:
                self.result_args[rkey].name = self.sim.hivsim.results[rkey].name
                self.result_args[rkey].color = self.sim.hivsim.results[rkey].color
            else:
                self.result_args[rkey].name = self.sim.results[rkey].name
                self.result_args[rkey].color = self.sim.results[rkey].color

        if self.extra_sim_result_keys:
            for rkey in self.extra_sim_result_keys:
                self.result_args[rkey] = sc.objdict()
                self.result_args[rkey].name = self.sim.results[rkey].name
                self.result_args[rkey].color = self.sim.results[rkey].color
        # Temporarily store a filename
        self.tmp_filename = 'tmp_calibration_%05i.obj'

        return


    def run_sim(self, calib_pars=None, genotype_pars=None, hiv_pars=None, label=None, return_sim=False):
        ''' Create and run a simulation '''
        sim = sc.dcp(self.sim)
        if label: sim.label = label

        new_pars = self.get_full_pars(sim=sim, calib_pars=calib_pars, genotype_pars=genotype_pars, hiv_pars=hiv_pars)
        sim.update_pars(new_pars)
        sim.initialize(reset=True, init_analyzers=False) # Necessary to reinitialize the sim here so that the initial infections get the right parameters

        # Run the sim
        try:
            sim.run()
            if return_sim:
                return sim
            else:
                return sim.fit

        except Exception as E:
            if self.die:
                raise E
            else:
                warnmsg = f'Encountered error running sim!\nParameters:\n{new_pars}\nTraceback:\n{sc.traceback()}'
                hpm.warn(warnmsg)
                output = None if return_sim else np.inf
                return output
            
    @staticmethod
    def update_dict_pars(name_pars, value_pars):
        ''' Function to update parameters from nested dict to nested dict's value '''
        new_pars = sc.dcp(name_pars)
        target_pars_flatten = sc.flattendict(value_pars)
        for key, val in target_pars_flatten.items():
            try: 
                sc.setnested(new_pars, list(key), val)
            except Exception as e:
                errormsg = f"Parameter {'_'.join(key)} is not part of the sim, nor is a custom function specified to use them"
                raise ValueError(errormsg)
        return new_pars
    
    @staticmethod
    def update_dict_pars_from_trial(name_pars, value_pars):
        ''' Function to update parameters from nested dict to trial parameter's value '''
        new_pars = sc.dcp(name_pars)
        name_pars_keys = sc.flattendict(name_pars).keys()
        for key in name_pars_keys:
            name = '_'.join(key)
            sc.setnested(new_pars, list(key), value_pars[name])
        return new_pars
    
    @staticmethod
    def update_dict_pars_init_and_bounds(initial_pars, par_bounds, target_pars):
        ''' Function to update initial parameters and parameter bounds from a trial pars dict'''
        target_pars_keys = sc.flattendict(target_pars)
        for key, val in target_pars_keys.items():
            name = '_'.join(key)
            initial_pars[name] = val[0]
            par_bounds[name] = np.array([val[1], val[2]])
        return initial_pars, par_bounds
       
    
    def get_full_pars(self, sim=None, calib_pars=None, genotype_pars=None, hiv_pars=None):
        ''' Make a full pardict from the subset of regular sim parameters, genotype parameters, and hiv parameters used in calibration'''
        # Prepare the parameters
        new_pars = {}     

        if genotype_pars is not None:
            new_pars['genotype_pars'] = self.update_dict_pars(sim['genotype_pars'], genotype_pars)

        if hiv_pars is not None:
            new_pars['hiv_pars'] = self.update_dict_pars(sim.hivsim.pars['hiv_pars'], hiv_pars)

        if calib_pars is not None:
            calib_pars_flatten = sc.flattendict(calib_pars)
            for key, val in calib_pars_flatten.items():
                if key[0] in sim.pars and key[0] not in new_pars:
                    new_pars[key[0]] = sc.dcp(sim.pars[key[0]])
                try:
                    sc.setnested(new_pars, list(key), val) # only update on keys that have values in sim.pars. If this line makes error, raise error errormsg 
                except Exception as e:
                    errormsg = f"Parameter {'_'.join(key)} is not part of the sim, nor is a custom function specified to use them"
                    raise ValueError(errormsg)       
        return new_pars

    def trial_pars_to_sim_pars(self, trial_pars=None, which_pars=None, return_full=True):
        '''
        Create genotype_pars and pars dicts from the trial parameters.
        Note: not used during self.calibrate.
        Args:
            trial_pars (dict): dictionary of parameters from a single trial. If not provided, best parameters will be used
            return_full (bool): whether to return a unified par dict ready for use in a sim, or the sim pars and genotype pars separately

        **Example**::
        
            sim = hpv.Sim(genotypes=[16, 18])
            calib_pars = dict(beta=[0.05, 0.010, 0.20],hpv_control_prob=[.9, 0.5, 1])
            genotype_pars = dict(hpv16=dict(prog_time=[3, 3, 10]))
            calib = hpv.Calibration(sim, calib_pars=calib_pars, genotype_pars=genotype_pars
                                datafiles=['test_data/south_africa_hpv_data.xlsx',
                                           'test_data/south_africa_cancer_data.xlsx'],
                                total_trials=10, n_workers=4)
            calib.calibrate()
            new_pars = calib.trial_pars_to_sim_pars() # Returns best parameters from calibration in a format ready for sim running
            sim.update_pars(new_pars)
            sim.run()
        '''

        # Initialize
        calib_pars = sc.objdict()
        genotype_pars = sc.objdict()
        hiv_pars = sc.objdict()

        # Deal with trial parameters
        if trial_pars is None:
            try:
                if which_pars is None or which_pars==0:
                    trial_pars = self.best_pars
                else:
                    ddict = self.df.to_dict(orient='records')[which_pars]
                    trial_pars = {k:v for k,v in ddict.items() if k not in ['index','mismatch']}
            except:
                errormsg = 'No trial parameters provided.'
                raise ValueError(errormsg)

        # Handle genotype parameters
        if self.genotype_pars is not None:
            genotype_pars = self.update_dict_pars_from_trial(self.genotype_pars, trial_pars)

        # Handle hiv sim parameters
        if self.hiv_pars is not None:
            hiv_pars = self.update_dict_pars_from_trial(self.hiv_pars, trial_pars)

        # Handle regular sim parameters
        if self.calib_pars is not None:
            calib_pars = self.update_dict_pars_from_trial(self.calib_pars, trial_pars)

        # Return
        if return_full:
            all_pars = self.get_full_pars(sim=self.sim, calib_pars=calib_pars, genotype_pars=genotype_pars, hiv_pars=hiv_pars)
            return all_pars
        else:
            return calib_pars, genotype_pars, hiv_pars

    def sim_to_sample_pars(self):
        ''' Convert sim pars to sample pars '''

        initial_pars = sc.objdict()
        par_bounds = sc.objdict()

        # Convert regular sim pars
        if self.calib_pars is not None:
            initial_pars, par_bounds = self.update_dict_pars_init_and_bounds(initial_pars, par_bounds, self.calib_pars)

        # Convert genotype pars
        if self.genotype_pars is not None:
            initial_pars, par_bounds = self.update_dict_pars_init_and_bounds(initial_pars, par_bounds, self.genotype_pars)

       # Convert hiv pars
        if self.hiv_pars is not None:
            initial_pars, par_bounds = self.update_dict_pars_init_and_bounds(initial_pars, par_bounds, self.hiv_pars)

        return initial_pars, par_bounds

    def trial_to_sim_pars(self, pardict=None, trial=None):
        '''
        Take in an optuna trial and sample from pars, after extracting them from the structure they're provided in
        '''
        pars = sc.dcp(pardict)
        pars_flatten = sc.flattendict(pardict)
        for key, val in pars_flatten.items():
            sampler_key = '_'.join(key)
            low, high = val[1], val[2]
            step = val[3] if len(val) > 3 else None

            if key in self.par_samplers:  # If a custom sampler is used, get it now (Not working properly for now)
                try:
                    sampler_fn = getattr(trial, self.par_samplers[key])
                except Exception as E:
                    errormsg = 'The requested sampler function is not found: ensure it is a valid attribute of an Optuna Trial object'
                    raise AttributeError(errormsg) from E
            else:
                sampler_fn = trial.suggest_float
            sc.setnested(pars, list(key), sampler_fn(sampler_key, low, high, step=step))
        return pars

    def run_trial(self, trial, save=True):
        ''' Define the objective for Optuna '''
        if self.genotype_pars is not None:
            genotype_pars = self.trial_to_sim_pars(self.genotype_pars, trial)
        else:
            genotype_pars = None
        if self.hiv_pars is not None:
            hiv_pars = self.trial_to_sim_pars(self.hiv_pars, trial)
        else:
            hiv_pars = None
        if self.calib_pars is not None:
            calib_pars = self.trial_to_sim_pars(self.calib_pars, trial)
        else:
            calib_pars = None

        sim = self.run_sim(calib_pars, genotype_pars, hiv_pars, return_sim=True)

        # Compute fit for sim results and save sim results (TODO: THIS IS FOR A SINGLE TIMEPOINT. GENERALIZE THIS)
        sim_results = sc.objdict()
        for rkey in self.sim_results:
            if sim.results[rkey][:].ndim==1:
                model_output = sim.results[rkey][self.sim_results[rkey].timepoints[0]]
            else:
                model_output = sim.results[rkey][:,self.sim_results[rkey].timepoints[0]]
            # diffs = self.sim_results[rkey].data.value - model_output
            # gofs = hpm.compute_gof(self.sim_results[rkey].data.value, model_output, estimator=self.estimator)
            gofs = hpm.compute_gof(self.sim_results[rkey].data.value, model_output)
            losses = gofs * self.sim_results[rkey].weights
            mismatch = losses.sum()
            sim.fit += mismatch
            sim_results[rkey] = model_output


        extra_sim_results = sc.objdict()
        if self.extra_sim_result_keys:
            for rkey in self.extra_sim_result_keys:
                model_output = sim.results[rkey]
                extra_sim_results[rkey] = model_output

        # Store results in temporary files (TODO: consider alternatives)
        if save:
            results = dict(sim=sim_results, analyzer=sim.get_analyzer('age_results').results,
                           extra_sim_results=extra_sim_results)
            filename = self.tmp_filename % trial.number
            sc.save(filename, results)

        return sim.fit


    def worker(self):
        ''' Run a single worker '''
        op = import_optuna()
        if self.verbose:
            op.logging.set_verbosity(op.logging.DEBUG)
        else:
            op.logging.set_verbosity(op.logging.ERROR)
<<<<<<< HEAD
        study = op.load_study(storage=self.run_args.storage, study_name=self.run_args.name, sampler = self.run_args.sampler)
=======
        study = op.load_study(storage=self.run_args.storage, study_name=self.run_args.name)
>>>>>>> edebb72b
        output = study.optimize(self.run_trial, n_trials=self.run_args.n_trials, callbacks=None)
        return output


    def run_workers(self):
        ''' Run multiple workers in parallel '''
        if self.run_args.n_workers > 1: # Normal use case: run in parallel
            output = sc.parallelize(self.worker, iterarg=self.run_args.n_workers)
        else: # Special case: just run one
            output = [self.worker()]
        return output


    def remove_db(self):
        '''
        Remove the database file if keep_db is false and the path exists.
        '''
        try:
            op = import_optuna()
            op.delete_study(study_name=self.run_args.name, storage=self.run_args.storage)
            if self.verbose:
                print(f'Deleted study {self.run_args.name} in {self.run_args.storage}')
        except Exception as E:
            print('Could not delete study, skipping...')
            print(str(E))
        if os.path.exists(self.run_args.db_name):
            os.remove(self.run_args.db_name)
            if self.verbose:
                print(f'Removed existing calibration {self.run_args.db_name}')
        return


    def make_study(self):
        ''' Make a study, deleting one if it already exists '''
        op = import_optuna()
        if not self.run_args.keep_db:
            self.remove_db()
        output = op.create_study(storage=self.run_args.storage, study_name=self.run_args.name, sampler=self.run_args.sampler)
        return output


    def calibrate(self, calib_pars=None, genotype_pars=None, hiv_pars=None, verbose=True, load=True, tidyup=True, **kwargs):
        '''
        Actually perform calibration.

        Args:
            calib_pars (dict): if supplied, overwrite stored calib_pars
            verbose (bool): whether to print output from each trial
            kwargs (dict): if supplied, overwrite stored run_args (n_trials, n_workers, etc.)
        '''
        op = import_optuna()

        # Load and validate calibration parameters
        if calib_pars is not None:
            self.calib_pars = calib_pars
        if genotype_pars is not None:
            self.genotype_pars = genotype_pars
        if hiv_pars is not None:
            self.hiv_pars = hiv_pars
        if (self.calib_pars is None) and (self.genotype_pars is None) and (self.hiv_pars is None):
            errormsg = 'You must supply calibration parameters (calib_pars or genotype_pars) either when creating the calibration object or when calling calibrate().'
            raise ValueError(errormsg)
        self.run_args.update(kwargs) # Update optuna settings

        # Run the optimization
        t0 = sc.tic()
        self.make_study()
        self.run_workers()
        study = op.load_study(storage=self.run_args.storage, study_name=self.run_args.name, sampler = self.run_args.sampler)
        self.best_pars = sc.objdict(study.best_params)
        self.elapsed = sc.toc(t0, output=True)

        # Collect analyzer results
        # Load a single sim
        sim = self.sim # TODO: make sure this is OK #sc.jsonpickle(self.study.trials[0].user_attrs['jsonpickle_sim'])
        self.ng = sim['n_genotypes']
        self.glabels = [g.upper() for g in sim['genotype_map'].values()]

        # Replace with something else, this is fragile
        self.analyzer_results = []
        self.sim_results = []
        self.extra_sim_results = []
        if load:
            print('Loading saved results...')
            for trial in study.trials:
                n = trial.number
                try:
                    filename = self.tmp_filename % trial.number
                    results = sc.load(filename)
                    self.sim_results.append(results['sim'])
                    self.analyzer_results.append(results['analyzer'])
                    self.extra_sim_results.append(results['extra_sim_results'])
                    if tidyup:
                        try:
                            os.remove(filename)
                            print(f'    Removed temporary file {filename}')
                        except Exception as E:
                            errormsg = f'Could not remove {filename}: {str(E)}'
                            print(errormsg)
                    print(f'  Loaded trial {n}')
                except Exception as E:
                    errormsg = f'Warning, could not load trial {n}: {str(E)}'
                    print(errormsg)

        # Compare the results
        self.initial_pars, self.par_bounds = self.sim_to_sample_pars()
        self.parse_study(study)

        # Tidy up
        self.calibrated = True
        if not self.run_args.keep_db:
            self.remove_db()

        return self


    def parse_study(self, study):
        '''Parse the study into a data frame -- called automatically '''
        best = study.best_params
        self.best_pars = best

        print('Making results structure...')
        results = []
        n_trials = len(study.trials)
        failed_trials = []
        for trial in study.trials:
            data = {'index':trial.number, 'mismatch': trial.value}
            for key,val in trial.params.items():
                data[key] = val
            if data['mismatch'] is None:
                failed_trials.append(data['index'])
            else:
                results.append(data)
        print(f'Processed {n_trials} trials; {len(failed_trials)} failed')

        keys = ['index', 'mismatch'] + list(best.keys())
        data = sc.objdict().make(keys=keys, vals=[])
        for i,r in enumerate(results):
            for key in keys:
                if key not in r:
                    warnmsg = f'Key {key} is missing from trial {i}, replacing with default'
                    hpm.warn(warnmsg)
                    r[key] = best[key]
                data[key].append(r[key])
        self.data = data
        self.df = pd.DataFrame.from_dict(data)
        self.df = self.df.sort_values(by=['mismatch']) # Sort

        return


    def to_json(self, filename=None, indent=2, **kwargs):
        '''
        Convert the data to JSON.
        '''
        order = np.argsort(self.df['mismatch'])
        json = []
        for o in order:
            row = self.df.iloc[o,:].to_dict()
            rowdict = dict(index=row.pop('index'), mismatch=row.pop('mismatch'), pars={})
            for key,val in row.items():
                rowdict['pars'][key] = val
            json.append(rowdict)
        self.json = json
        if filename:
            return sc.savejson(filename, json, indent=indent, **kwargs)
        else:
            return json


    def plot(self, res_to_plot=None, fig_args=None, axis_args=None, data_args=None, show_args=None, do_save=None,
             fig_path=None, do_show=True, plot_type='sns.boxplot', **kwargs):
        '''
        Plot the calibration results

        Args:
            res_to_plot (int): number of results to plot. if None, plot them all
            fig_args (dict): passed to pl.figure()
            axis_args (dict): passed to pl.subplots_adjust()
            data_args (dict): 'width', 'color', and 'offset' arguments for the data
            do_save (bool): whether to save
            fig_path (str or filepath): filepath to save to
            do_show (bool): whether to show the figure
            kwargs (dict): passed to ``hpv.options.with_style()``; see that function for choices
        '''

        # Import Seaborn here since slow
        if sc.isstring(plot_type) and plot_type.startswith('sns'):
            import seaborn as sns
            if plot_type.split('.')[1]=='boxplot':
                extra_args=dict(boxprops=dict(alpha=.3), showfliers=False)
            else: extra_args = dict()
            plot_func = getattr(sns, plot_type.split('.')[1])
        else:
            plot_func = plot_type
            extra_args = dict()

        # Handle inputs
        fig_args = sc.mergedicts(dict(figsize=(12,8)), fig_args)
        axis_args = sc.mergedicts(dict(left=0.08, right=0.92, bottom=0.08, top=0.92), axis_args)
        d_args = sc.objdict(sc.mergedicts(dict(width=0.3, color='#000000', offset=0), data_args))
        show_args = sc.objdict(sc.mergedicts(dict(show=dict(tight=True, maximize=False)), show_args))
        all_args = sc.objdict(sc.mergedicts(fig_args, axis_args, d_args, show_args))

        # Pull out results to use
        analyzer_results = sc.dcp(self.analyzer_results)
        sim_results = sc.dcp(self.sim_results)

        # Get rows and columns
        if not len(analyzer_results) and not len(sim_results):
            errormsg = 'Cannot plot since no results were recorded)'
            raise ValueError(errormsg)
        else:
            all_dates = [[date for date in r.keys() if date != 'bins'] for r in analyzer_results[0].values()]
            dates_per_result = [len(date_list) for date_list in all_dates]
            other_results = len(sim_results[0].keys())
            n_plots = sum(dates_per_result) + other_results
            n_rows, n_cols = sc.get_rows_cols(n_plots)

        # Initialize
        fig, axes = pl.subplots(n_rows, n_cols, **fig_args)
        if n_plots>1:
            for ax in axes.flat[n_plots:]:
                ax.set_visible(False)
            axes = axes.flatten()
        pl.subplots_adjust(**axis_args)

        # Pull out attributes that don't vary by run
        age_labels = sc.objdict()
        for resname,resdict in zip(self.age_results_keys, analyzer_results[0].values()):
            age_labels[resname] = [str(int(resdict['bins'][i])) + '-' + str(int(resdict['bins'][i + 1])) for i in range(len(resdict['bins']) - 1)]
            age_labels[resname].append(str(int(resdict['bins'][-1])) + '+')

        # determine how many results to plot
        if res_to_plot is not None:
            index_to_plot = self.df.iloc[0:res_to_plot, 0].values
            analyzer_results = [analyzer_results[i] for i in index_to_plot]
            sim_results = [sim_results[i] for i in index_to_plot]

        # Make the figure
        with hpo.with_style(**kwargs):

            plot_count = 0
            for rn, resname in enumerate(self.age_results_keys):
                x = np.arange(len(age_labels[resname]))  # the label locations

                for date in all_dates[rn]:

                    # Initialize axis and data storage structures
                    if n_plots>1:
                        ax = axes[plot_count]
                    else:
                        ax = axes
                    bins = []
                    genotypes = []
                    values = []

                    # Pull out data
                    thisdatadf = self.target_data[rn][(self.target_data[rn].year == float(date)) & (self.target_data[rn].name == resname)]
                    unique_genotypes = thisdatadf.genotype.unique()

                    # Start making plot
                    if 'genotype' in resname:
                        for g in range(self.ng):
                            glabel = self.glabels[g].upper()
                            # Plot data
                            if glabel in unique_genotypes:
                                ydata = np.array(thisdatadf[thisdatadf.genotype == glabel].value)
                                if isinstance(ydata[0], str):
                                    data_to_plot = np.zeros((2, len(ydata)))
                                    for iy, idata in enumerate(ydata):
                                        i_list = [idx for idx in idata.split(',')]
                                        data_to_plot[0,iy] = float(i_list[0].replace('[', ''))
                                        data_to_plot[1,iy] = float(i_list[1].replace(']', ''))
                                    ax.scatter(x, data_to_plot[0,:], color=self.result_args[resname].color[g], s=200, marker='_',
                                               label=f'Data - {glabel}')
                                    ax.scatter(x, data_to_plot[1, :], color=self.result_args[resname].color[g], s=200, marker='_')
                                else:
                                    ax.scatter(x, ydata, color=self.result_args[resname].color[g], marker='s', s=200, label=f'Data - {glabel}')

                            # Construct a dataframe with things in the most logical order for plotting
                            for run_num, run in enumerate(analyzer_results):
                                genotypes += [glabel]*len(x)
                                bins += x.tolist()
                                values += list(run[resname][date][g])

                        # Plot model
                        modeldf = pd.DataFrame({'bins':bins, 'values':values, 'genotypes':genotypes})
                        ax = plot_func(ax=ax, x='bins', y='values', hue="genotypes", data=modeldf, **extra_args)

                    else:
                        # Plot data
                        ydata = np.array(thisdatadf.value)
<<<<<<< HEAD
                        if isinstance(ydata[0], str):
                            data_to_plot = np.zeros((2, len(ydata)))
                            for iy, idata in enumerate(ydata):
                                i_list = [idx for idx in idata.split(',')]
                                data_to_plot[0, iy] = float(i_list[0].replace('[', ''))
                                data_to_plot[1, iy] = float(i_list[1].replace(']', ''))

                            ax.scatter(x, data_to_plot[0,:], color=self.result_args[resname].color, marker='_', s=200, label='Data')
                            ax.scatter(x, data_to_plot[1, :], color=self.result_args[resname].color, marker='_', s=200)
                        else:
                            ax.scatter(x, ydata, color=self.result_args[resname].color, marker='s', label='Data', s=200)

=======
                        ax.scatter(x, ydata, color=self.result_args[resname].color, marker='s', label='Data')
>>>>>>> edebb72b
                        # Construct a dataframe with things in the most logical order for plotting
                        for run_num, run in enumerate(analyzer_results):
                            bins += x.tolist()
                            values += list(run[resname][date])

                        # Plot model
                        modeldf = pd.DataFrame({'bins':bins, 'values':values})
                        ax = plot_func(ax=ax, x='bins', y='values', data=modeldf, color=self.result_args[resname].color, **extra_args)

                    # Set title and labels
                    ax.set_xlabel('Age group')
                    ax.set_title(f'{self.result_args[resname].name}, {date}')
                    ax.legend()
                    ax.set_xticks(x, age_labels[resname], rotation=45)
                    plot_count += 1

            for rn, resname in enumerate(self.sim_results_keys):
                if n_plots > 1:
                    ax = axes[plot_count]
                else:
                    ax = axes
                bins = sc.autolist()
                values = sc.autolist()
                thisdatadf = self.target_data[rn+sum(dates_per_result)][self.target_data[rn + sum(dates_per_result)].name == resname]
                ydata = np.array(thisdatadf.value)
                x = np.arange(len(ydata))
                if isinstance(ydata[0], str):
                    data_to_plot = np.zeros((2, len(ydata)))
                    for iy, idata in enumerate(ydata):
                        i_list = [idx for idx in idata.split(',')]
                        data_to_plot[0, iy] = float(i_list[0].replace('[', ''))
                        data_to_plot[1, iy] = float(i_list[1].replace(']', ''))

                    ax.scatter(x, data_to_plot[0, :], color=pl.cm.Reds(0.95), marker='_', label='Data', s=200)
                    ax.scatter(x, data_to_plot[1, :], color=pl.cm.Reds(0.95), marker='_', s=200)
                else:
                    ax.scatter(x, ydata, color=pl.cm.Reds(0.95), marker='s', label='Data', s=200)

                # Construct a dataframe with things in the most logical order for plotting
                for run_num, run in enumerate(sim_results):
                    bins += x.tolist()
                    if sc.isnumber(run[resname]):
                        values += sc.promotetolist(run[resname])
                    else:
                        values += run[resname].tolist()

                # Plot model
                modeldf = pd.DataFrame({'bins': bins, 'values': values})
                ax = plot_func(ax=ax, x='bins', y='values', data=modeldf, **extra_args)

                # Set title and labels
                date = thisdatadf.year[0]
                ax.set_xlabel('Genotype')
                ax.set_title(self.result_args[resname].name + ', ' + str(date))
                ax.legend()
                ax.set_xticks(x, self.glabels)
                plot_count += 1

        return hppl.tidy_up(fig, do_save=do_save, fig_path=fig_path, do_show=do_show, args=all_args)<|MERGE_RESOLUTION|>--- conflicted
+++ resolved
@@ -90,11 +90,7 @@
         if storage   is None: storage   = f'sqlite:///{db_name}'
         if total_trials is not None: n_trials = int(np.ceil(total_trials/n_workers))
         self.run_args   = sc.objdict(n_trials=int(n_trials), n_workers=int(n_workers), name=name, db_name=db_name,
-<<<<<<< HEAD
-                                     keep_db=keep_db, storage=storage, rand_seed=rand_seed, sampler=sampler)
-=======
                                      keep_db=keep_db, storage=storage, rand_seed=rand_seed)
->>>>>>> edebb72b
 
         # Handle other inputs
         self.label          = label
@@ -105,7 +101,6 @@
         self.extra_sim_result_keys = extra_sim_result_keys
         self.fit_args       = sc.mergedicts(fit_args)
         self.par_samplers   = sc.mergedicts(par_samplers)
-        self.estimator      = estimator
         self.die            = die
         self.verbose        = verbose
         self.calibrated     = False
@@ -134,7 +129,7 @@
                     data=sc.dcp(targ)
                 )
 
-        ar = hpa.age_results(result_args=age_result_args, estimator=estimator)
+        ar = hpa.age_results(result_args=age_result_args)
         self.sim['analyzers'] += [ar]
         if hiv_pars is not None:
             self.sim['model_hiv'] = True # if calibrating HIV parameters, make sure model is running HIV
@@ -376,8 +371,7 @@
                 model_output = sim.results[rkey][self.sim_results[rkey].timepoints[0]]
             else:
                 model_output = sim.results[rkey][:,self.sim_results[rkey].timepoints[0]]
-            # diffs = self.sim_results[rkey].data.value - model_output
-            # gofs = hpm.compute_gof(self.sim_results[rkey].data.value, model_output, estimator=self.estimator)
+            diffs = self.sim_results[rkey].data.value - model_output
             gofs = hpm.compute_gof(self.sim_results[rkey].data.value, model_output)
             losses = gofs * self.sim_results[rkey].weights
             mismatch = losses.sum()
@@ -408,11 +402,7 @@
             op.logging.set_verbosity(op.logging.DEBUG)
         else:
             op.logging.set_verbosity(op.logging.ERROR)
-<<<<<<< HEAD
         study = op.load_study(storage=self.run_args.storage, study_name=self.run_args.name, sampler = self.run_args.sampler)
-=======
-        study = op.load_study(storage=self.run_args.storage, study_name=self.run_args.name)
->>>>>>> edebb72b
         output = study.optimize(self.run_trial, n_trials=self.run_args.n_trials, callbacks=None)
         return output
 
@@ -450,7 +440,13 @@
         op = import_optuna()
         if not self.run_args.keep_db:
             self.remove_db()
-        output = op.create_study(storage=self.run_args.storage, study_name=self.run_args.name, sampler=self.run_args.sampler)
+        if self.run_args.rand_seed is not None:
+            sampler = op.samplers.RandomSampler(self.run_args.rand_seed)
+            sampler.reseed_rng()
+            raise NotImplementedError('Implemented but does not work')
+        else:
+            sampler = None
+        output = op.create_study(storage=self.run_args.storage, study_name=self.run_args.name, sampler=sampler)
         return output
 
 
@@ -681,17 +677,7 @@
                             # Plot data
                             if glabel in unique_genotypes:
                                 ydata = np.array(thisdatadf[thisdatadf.genotype == glabel].value)
-                                if isinstance(ydata[0], str):
-                                    data_to_plot = np.zeros((2, len(ydata)))
-                                    for iy, idata in enumerate(ydata):
-                                        i_list = [idx for idx in idata.split(',')]
-                                        data_to_plot[0,iy] = float(i_list[0].replace('[', ''))
-                                        data_to_plot[1,iy] = float(i_list[1].replace(']', ''))
-                                    ax.scatter(x, data_to_plot[0,:], color=self.result_args[resname].color[g], s=200, marker='_',
-                                               label=f'Data - {glabel}')
-                                    ax.scatter(x, data_to_plot[1, :], color=self.result_args[resname].color[g], s=200, marker='_')
-                                else:
-                                    ax.scatter(x, ydata, color=self.result_args[resname].color[g], marker='s', s=200, label=f'Data - {glabel}')
+                                ax.scatter(x, ydata, color=self.result_args[resname].color[g], marker='s', label=f'Data - {glabel}')
 
                             # Construct a dataframe with things in the most logical order for plotting
                             for run_num, run in enumerate(analyzer_results):
@@ -706,22 +692,7 @@
                     else:
                         # Plot data
                         ydata = np.array(thisdatadf.value)
-<<<<<<< HEAD
-                        if isinstance(ydata[0], str):
-                            data_to_plot = np.zeros((2, len(ydata)))
-                            for iy, idata in enumerate(ydata):
-                                i_list = [idx for idx in idata.split(',')]
-                                data_to_plot[0, iy] = float(i_list[0].replace('[', ''))
-                                data_to_plot[1, iy] = float(i_list[1].replace(']', ''))
-
-                            ax.scatter(x, data_to_plot[0,:], color=self.result_args[resname].color, marker='_', s=200, label='Data')
-                            ax.scatter(x, data_to_plot[1, :], color=self.result_args[resname].color, marker='_', s=200)
-                        else:
-                            ax.scatter(x, ydata, color=self.result_args[resname].color, marker='s', label='Data', s=200)
-
-=======
                         ax.scatter(x, ydata, color=self.result_args[resname].color, marker='s', label='Data')
->>>>>>> edebb72b
                         # Construct a dataframe with things in the most logical order for plotting
                         for run_num, run in enumerate(analyzer_results):
                             bins += x.tolist()
@@ -748,17 +719,7 @@
                 thisdatadf = self.target_data[rn+sum(dates_per_result)][self.target_data[rn + sum(dates_per_result)].name == resname]
                 ydata = np.array(thisdatadf.value)
                 x = np.arange(len(ydata))
-                if isinstance(ydata[0], str):
-                    data_to_plot = np.zeros((2, len(ydata)))
-                    for iy, idata in enumerate(ydata):
-                        i_list = [idx for idx in idata.split(',')]
-                        data_to_plot[0, iy] = float(i_list[0].replace('[', ''))
-                        data_to_plot[1, iy] = float(i_list[1].replace(']', ''))
-
-                    ax.scatter(x, data_to_plot[0, :], color=pl.cm.Reds(0.95), marker='_', label='Data', s=200)
-                    ax.scatter(x, data_to_plot[1, :], color=pl.cm.Reds(0.95), marker='_', s=200)
-                else:
-                    ax.scatter(x, ydata, color=pl.cm.Reds(0.95), marker='s', label='Data', s=200)
+                ax.scatter(x, ydata, color=pl.cm.Reds(0.95), marker='s', label='Data')
 
                 # Construct a dataframe with things in the most logical order for plotting
                 for run_num, run in enumerate(sim_results):
