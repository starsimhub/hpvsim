--- conflicted
+++ resolved
@@ -415,13 +415,7 @@
         # Create incidence and prevalence results
         for lkey,llab,cstride,g in zip(['total_',''], ['Total ',''], [0.95,np.linspace(0.2,0.8,ng)], [0,ng]):  # key, label, and color stride by level (total vs genotype-specific)
             for var,name,cmap in zip(hpd.inci_keys, hpd.inci_names, hpd.inci_colors):
-<<<<<<< HEAD
-                for which in ['incidence', 'prevalence']:
-                    if which != 'prevalence' or var == 'hpv': # Only keep HPV prevalence results
-                        results[f'{lkey+var}_{which}'] = init_res(llab+name+' '+which, color=cmap(cstride), n_rows=g)
-=======
                 results[f'{lkey+var}_incidence'] = init_res(llab+name+' incidence', color=cmap(cstride), n_rows=g)
->>>>>>> 2a3108cf
 
         # Create demographic flows
         for var, name, color in zip(hpd.dem_keys, hpd.dem_names, hpd.dem_colors):
@@ -522,7 +516,6 @@
                 self['pop_scale'] = 1
             else:
                 self['pop_scale'] = total_pop/self['n_agents']
-<<<<<<< HEAD
         
         # Now set the cancer scale
         if self['cancer_scale'] is None:
@@ -534,8 +527,6 @@
         if cs > ps:
             errormsg = f'Cancer scale {cs} is larger than population scale {ps}: it is very unlikely you actually want to do this'
             raise ValueError(errormsg)
-=======
->>>>>>> 2a3108cf
 
         return self
 
@@ -941,15 +932,11 @@
         self.results['hiv_incidence'][:] = res['total_hiv_infections'][:] / (res['n_alive'][:]-res['n_hiv'][:])
         self.results['hiv_prevalence'][:] = res['n_hiv'][:] / res['n_alive'][:]
 
-<<<<<<< HEAD
-=======
         # Compute CIN and cancer prevalence
         alive_females = res['n_alive_by_sex'][0,:]
 
->>>>>>> 2a3108cf
         # Compute CIN and cancer incidence. Technically the denominator should be number susceptible
         # to CIN/cancer, not number alive, but should be small enough that it won't matter (?)
-        alive_females = res['n_alive_by_sex'][0,:]
         at_risk_females = alive_females - res['n_cancerous'][:,:].sum(axis=0)
         scale_factor = 1e5  # Cancer and CIN incidence are displayed as rates per 100k women
         demoninator = at_risk_females / scale_factor
