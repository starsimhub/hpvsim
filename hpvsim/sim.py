'''
Define core Sim classes
'''

# Imports
import numpy as np
import pandas as pd
import sciris as sc
from . import base as hpb
from . import misc as hpm
from . import defaults as hpd
from . import utils as hpu
from . import population as hppop
from . import parameters as hppar
from . import analysis as hpa
from . import plotting as hpplt
from .settings import options as hpo
from . import immunity as hpimm
from . import interventions as cvi


# Define the model
class Sim(hpb.BaseSim):

    def __init__(self, pars=None, label=None,
                 popfile=None, people=None, version=None, **kwargs):

        # Set attributes
        self.label         = label    # The label/name of the simulation
        self.created       = None     # The datetime the sim was created
        self.popfile       = popfile  # The population file
        self.popdict       = people   # The population dictionary
        self.people        = None     # Initialize these here so methods that check their length can see they're empty
        self.t             = None     # The current time in the simulation (during execution); outside of sim.step(), its value corresponds to next timestep to be computed
        self.results       = {}       # For storing results
        self.summary       = None     # For storing a summary of the results
        self.initialized   = False    # Whether or not initialization is complete
        self.complete      = False    # Whether a simulation has completed running
        self.results_ready = False    # Whether or not results are ready
        self._default_ver  = version  # Default version of parameters used
        self._orig_pars    = None     # Store original parameters to optionally restore at the end of the simulation

        # Make default parameters (using values from parameters.py)
        default_pars = hppar.make_pars(version=version) # Start with default pars
        super().__init__(default_pars) # Initialize and set the parameters as attributes

        # Update pars
        self.update_pars(pars, **kwargs)   # Update the parameters, if provided

        return


    def initialize(self, reset=False, init_infections=True, **kwargs):
        '''
        Perform all initializations on the sim.
        '''
        self.t = 0  # The current time index
        self.validate_pars() # Ensure parameters have valid values
        self.set_seed() # Reset the random seed before the population is created
        self.init_genotypes() # Initialize the genotypes
        self.init_immunity() # initialize information about immunity
        self.init_results() # After initializing the genotypes, create the results structure
        self.init_people(reset=reset, init_infections=init_infections, **kwargs) # Create all the people (the heaviest step)
        self.init_interventions()  # Initialize the interventions...
        self.init_analyzers()  # ...and the analyzers...
        self.set_seed() # Reset the random seed again so the random number stream is consistent
        self.initialized   = True
        self.complete      = False
        self.results_ready = False
        return self


    def validate_pars(self, validate_layers=True):
        '''
        Some parameters can take multiple types; this makes them consistent.

        Args:
            validate_layers (bool): whether to validate layer parameters as well via validate_layer_pars() -- usually yes, except during initialization
        '''

        # Handle types
        for key in ['pop_size']:
            try:
                self[key] = int(self[key])
            except Exception as E:
                errormsg = f'Could not convert {key}={self[key]} of {type(self[key])} to integer'
                raise ValueError(errormsg) from E

        # Handle start
        if self['start'] in [None, 0]: # Use default start
            self['start'] = 2015

        # Handle end and n_years
        if self['end']:
            self['n_years'] = int(self['end'] - self['start'])
            if self['n_years'] <= 0:
                errormsg = f"Number of years must be >0, but you supplied start={str(self['start'])} and end={str(self['end'])}, which gives n_years={self['n_years']}"
                raise ValueError(errormsg)
        else:
            if self['n_years']:
                self['end'] = self['start'] + self['n_years']
            else:
                errormsg = f'You must supply one of n_years and end."'
                raise ValueError(errormsg)
        
        # Construct other things that keep track of time
        self.years          = sc.inclusiverange(self['start'],self['end'])
        self.yearvec        = sc.inclusiverange(start=self['start'], stop=self['end'], step=self['dt'])
        self.npts           = len(self.yearvec)
        self.tvec          = np.arange(self.npts)
        
        # Handle population network data
        network_choices = ['random', 'basic']
        choice = self['network']
        if choice and choice not in network_choices: # pragma: no cover
            choicestr = ', '.join(network_choices)
            errormsg = f'Population type "{choice}" not available; choices are: {choicestr}'
            raise ValueError(errormsg)

        # Handle analyzers - TODO, interventions and genotypes will also go here
        for key in ['interventions', 'analyzers']: # Ensure all of them are lists
            self[key] = sc.dcp(sc.tolist(self[key], keepnone=False)) # All of these have initialize functions that run into issues if they're reused

        # Handle verbose
        if self['verbose'] == 'brief':
            self['verbose'] = -1
        if not sc.isnumber(self['verbose']): # pragma: no cover
            errormsg = f'Verbose argument should be either "brief", -1, or a float, not {type(self["verbose"])} "{self["verbose"]}"'
            raise ValueError(errormsg)

        return

    def init_genotypes(self):
        ''' Initialize the genotypes '''
        if self._orig_pars and 'genotypes' in self._orig_pars:
            self['genotypes'] = self._orig_pars.pop('genotypes')  # Restore

        for i, genotype in enumerate(self['genotypes']):
            if isinstance(genotype, hpimm.genotype):
                if not genotype.initialized:
                    genotype.initialize(self)
            else:  # pragma: no cover
                errormsg = f'Genotype {i} ({genotype}) is not a hp.genotype object; please create using cv.genotype()'
                raise TypeError(errormsg)

        if not len(self['genotypes']):
            print('No genotypes provided, will assume only simulating HPV 16 by default')
            hpv16 = hpimm.genotype('hpv16')
            hpv16.initialize(self)
            self['genotypes'] = [hpv16]

        len_pars = len(self['genotype_pars'])
        len_map = len(self['genotype_map'])
        assert len_pars == len_map, f"genotype_pars and genotype_map must be the same length, but they're not: {len_pars} ≠ {len_map}"
        self['n_genotypes'] = len_pars  # Each genotype has an entry in genotype_pars

        return

    def init_immunity(self, create=False):
        ''' Initialize immunity matrices '''
        hpimm.init_immunity(self, create=create)
        return


    def init_results(self, frequency='annual'):
        '''
        Create the main results structure.
        We differentiate between flows, stocks, and cumulative results
        The prefix "new" is used for flow variables, i.e. counting new events (infections/deaths) on each timestep
        The prefix "n" is used for stock variables, i.e. counting the total number in any given state (sus/inf/etc) on any particular timestep
        The prefix "cum" is used for cumulative variables, i.e. counting the total number that have ever been in a given state at some point in the sim

        Arguments:
            sim         (hp.Sim)        : a sim
            frequency   (str or float)  : the frequency with which to save results: accepts 'annual', 'dt', or a float which is interpreted as a fraction of a year, e.g. 0.2 will save results every 0.2 years
        '''

        # Handle frequency
        if type(frequency) == str:
            if frequency == 'annual':
                resfreq = int(1 / self['dt'])
            elif frequency == 'dt':
                resfreq = 1
            else:
                errormsg = f'Result frequency not understood: must be "annual", "dt" or a float, but you provided {frequency}.'
                raise ValueError(errormsg)
        elif type(frequency) == float:
            if frequency < self['dt']:
                errormsg = f'You requested results with frequency {frequency}, but this is smaller than the simulation timestep {self["dt"]}.'
                raise ValueError(errormsg)
            else:
                resfreq = int(frequency / self['dt'])
        self.resfreq = resfreq

        # Construct the tvec that will be used with the results
        points_to_use = np.arange(0, self.npts, self.resfreq)
        res_yearvec = self.yearvec[points_to_use]
        res_npts = len(res_yearvec)
        res_tvec = np.arange(res_npts)

        # Function to create results
        def init_res(*args, **kwargs):
            ''' Initialize a single result object '''
            output = hpb.Result(*args, **kwargs, npts=res_npts)
            return output

        ng = self['n_genotypes']
        results = dict()

        # Create new and cumulative flows
        for key,lab in zip(['cum', 'new'], ['Cumulative', 'New']):  # key and label for new vs cumulative
            for lkey,llab,cstride,g in zip(['_total',''], ['Total ',''], [0.95,np.linspace(0.2,0.8,ng)], [0,ng]):  # key, label, and color stride by level (total vs genotype-specific)
                for flow,name,cmap in zip(hpd.flow_keys, hpd.flow_names, hpd.flow_colors):
                    results[f'{key+lkey}_{flow}'] = init_res(f'{llab+lab.lower()} {name}', color=cmap(cstride), n_genotypes=g)

        # Create stocks
        for lkey,llabel,cstride,g in zip(['_total',''], ['Total number','Number'], [0.95,np.linspace(0.2,0.8,ng)], [0,ng]):
            for stock, name, cmap in zip(hpd.stock_keys, hpd.stock_names, hpd.stock_colors):
                results[f'n{lkey}_{stock}'] = init_res(f'{llabel} {name}', color=cmap(cstride), n_genotypes=g)

        # Create incidence and prevalence results
        for lkey,llab,cstride,g in zip(['total_',''], ['Total ',''], [0.95,np.linspace(0.2,0.8,ng)], [0,ng]):  # key, label, and color stride by level (total vs genotype-specific)
            for var,name,cmap in zip(hpd.inci_keys, hpd.inci_names, hpd.inci_colors):
                for which in ['incidence', 'prevalence']:
                    results[f'{lkey+var}_{which}'] = init_res(llab+name+' '+which, color=cmap(cstride), n_genotypes=g)

        # Create demographic flows
        for key,lab in zip(['cum', 'new'], ['Cumulative', 'New']):  # key and label for new vs cumulative
            for var, name, color in zip(hpd.dem_keys, hpd.dem_names, hpd.dem_colors):
                results[f'{key}_{var}'] = init_res(f'{lab} {name}', color=color)

        # Create results by sex
        for key, lab in zip(['cum', 'new'], ['Cumulative', 'New']):  # key and label for new vs cumulative
            for var, name, color in zip(hpd.by_sex_keys, hpd.by_sex_colors, hpd.by_sex_colors):
                results[f'{key}_{var}'] = init_res(f'{lab} {name}', color=color, n_genotypes=2)

        # Other results
        results['r_eff'] = init_res('Effective reproduction number', scale=False, n_genotypes=ng)
        results['doubling_time'] = init_res('Doubling time', scale=False, n_genotypes=ng)
        results['n_alive'] = init_res('Number alive', scale=True)
        results['n_alive_by_sex'] = init_res('Number alive by sex', scale=True, n_genotypes=2)
        results['pop_size_by_sex'] = np.zeros(2, dtype=hpd.result_float)

        # Time vector
        results['year'] = res_yearvec
        results['t'] = res_tvec

        self.results = results
        self.results_ready = False
        return


    def init_people(self, popdict=None, init_infections=False, reset=False, verbose=None, **kwargs):
        '''
        Create the people and the network.

        Use ``init_infections=False`` for creating a fresh People object for use
        in future simulations

        Args:
            popdict         (any):  pre-generated people of various formats.
            init_infections (bool): whether to initialize infections (default false when called directly)
            reset           (bool): whether to regenerate the people even if they already exist
            verbose         (int):  detail to print
            kwargs          (dict): passed to hp.make_people()
        '''

        # Handle inputs
        if verbose is None:
            verbose = self['verbose']
        if popdict is not None:
            self.popdict = popdict
        if verbose > 0:
            resetstr= ''
            if self.people:
                resetstr = ' (resetting people)' if reset else ' (warning: not resetting sim.people)'
            print(f'Initializing sim{resetstr} with {self["pop_size"]:0n} people')
        if self.popfile and self.popdict is None: # If there's a popdict, we initialize it
            self.load_population(init_people=False)

        # Actually make the people
        microstructure = self['network']
        self.people = hppop.make_people(self, reset=reset, verbose=verbose, microstructure=microstructure, **kwargs)
        self.people.initialize(sim_pars=self.pars) # Fully initialize the people
        self.results['pop_size_by_sex'][0] = len(hpu.true(self.people.is_female))
        self.results['pop_size_by_sex'][1] = len(hpu.true(self.people.is_male))
        self.reset_layer_pars(force=False) # Ensure that layer keys match the loaded population
        if init_infections:
            self.init_infections()

        return self


    def init_interventions(self):
        ''' Initialize and validate the interventions '''

        # Initialization
        if self._orig_pars and 'interventions' in self._orig_pars:
            self['interventions'] = self._orig_pars.pop('interventions') # Restore

        for i,intervention in enumerate(self['interventions']):
            if isinstance(intervention, cvi.Intervention):
                intervention.initialize(self)
        return


    def finalize_interventions(self):
        for intervention in self['interventions']:
            if isinstance(intervention, hpimm.Intervention):
                intervention.finalize(self)


    def init_analyzers(self):
        ''' Initialize the analyzers '''
        if self._orig_pars and 'analyzers' in self._orig_pars:
            self['analyzers'] = self._orig_pars.pop('analyzers') # Restore

        for analyzer in self['analyzers']:
            if isinstance(analyzer, hpa.Analyzer):
                analyzer.initialize(self)
        return


    def finalize_analyzers(self):
        for analyzer in self['analyzers']:
            if isinstance(analyzer, hpa.Analyzer):
                analyzer.finalize(self)


    def reset_layer_pars(self, layer_keys=None, force=False):
        '''
        Reset the parameters to match the population.

        Args:
            layer_keys (list): override the default layer keys (use stored keys by default)
            force (bool): reset the parameters even if they already exist
        '''
        if layer_keys is None:
            if self.people is not None: # If people exist
                layer_keys = self.people.contacts.keys()
            elif self.popdict is not None:
                layer_keys = self.popdict['layer_keys']
        hppar.reset_layer_pars(self.pars, layer_keys=layer_keys, force=force)
        return


    def init_infections(self):
        '''
        Initialize prior immunity and seed infections
        '''

        age_inds = np.digitize(self.people.age, self.pars['init_hpv_prevalence']['f'][:, 0]) - 1
        hpv_probs = np.full(len(self.people), np.nan, dtype=hpd.default_float)
        hpv_probs[self.people.f_inds] = self.pars['init_hpv_prevalence']['f'][age_inds[self.people.f_inds], 2]
        hpv_probs[self.people.m_inds] = self.pars['init_hpv_prevalence']['m'][age_inds[self.people.m_inds], 2]

        # Get indices of people who have HPV (for now, split evenly between genotypes)
        ng = self['n_genotypes']
        hpv_inds = hpu.true(hpu.binomial_arr(hpv_probs))
        genotypes = np.random.randint(0, ng, len(hpv_inds))
        new_infections = self.people.infect(inds=hpv_inds, genotypes=genotypes, layer='seed_infection')
        self.results['cum_infections'].values += new_infections[:,None]
        self.results['cum_total_infections'][:] += sum(new_infections)

        return


    def step(self):
        ''' Step through time and update values '''

        # Set the time and if we have reached the end of the simulation, then do nothing
        if self.complete:
            raise AlreadyRunError('Simulation already complete (call sim.initialize() to re-run)')

        # Shorten key variables
        dt = self['dt'] # Timestep
        t = self.t
        ng = self['n_genotypes']
        condoms = self['condoms']
        eff_condoms = self['eff_condoms']
        beta = self['beta']
        gen_pars = self['genotype_pars']
        imm_kin_pars = self['imm_kin']

        # Update states and partnerships
        new_people = self.people.update_states_pre(t=t) # NB this also ages people, applies deaths, and generates new births
        self.people.addtoself(new_people) # New births are added to the population
        people = self.people # Shorten
        n_dissolved = people.dissolve_partnerships(t=t) # Dissolve partnerships
        people.create_partnerships(t=t, n_new=n_dissolved) # Create new partnerships (maintaining the same overall partnerhip rate)
        n_people = len(people)

        # Apply interventions
        for i,intervention in enumerate(self['interventions']):
            intervention(self) # If it's a function, call it directly

        contacts = people.contacts # Shorten

        # Assign sus_imm values, i.e. the protection against infection based on prior immune history
        hpimm.check_immunity(people)

        # Precalculate aspects of transmission that don't depend on genotype (acts, condoms)
        fs, ms, frac_acts, whole_acts, effective_condoms = [], [], [], [], []
        for lkey, layer in contacts.items():
            fs.append(layer['f'])
            ms.append(layer['m'])

            # Get the number of acts per timestep for this partnership type
            fa, wa = np.modf(layer['acts'] * dt)
            frac_acts.append(fa)
            whole_acts.append(wa.astype(hpd.default_int))
            effective_condoms.append(hpd.default_float(condoms[lkey] * eff_condoms))

        gen_betas = np.array([g['rel_beta']*beta for g in gen_pars.values()], dtype=hpd.default_float)
        inf = people.infectious
        sus = people.susceptible
        sus_imm = people.sus_imm
        f_inf_inds, m_inf_inds, f_sus_inds, m_sus_inds = hpu.get_sources_targets(inf, sus, people.sex.astype(bool))  # Males and females infected with this genotype

        # Loop over layers
        ln = 0 # Layer number
        for lkey, layer in contacts.items():
            f = fs[ln]
            m = ms[ln]

            # Compute transmissibility for each partnership
            foi_frac  = 1 - frac_acts[ln] * gen_betas[:,None] * (1 - effective_condoms[ln])
            foi_whole = (1 - gen_betas[:,None] * (1 - effective_condoms[ln]))**whole_acts[ln]
            foi = (1 - (foi_whole*foi_frac)).astype(hpd.default_float)

            # Compute transmissions
            f_source_inds, f_genotypes, m_source_inds, m_genotypes = hpu.get_discordant_pairs(f_inf_inds, m_inf_inds, f_sus_inds, m_sus_inds, f, m, n_people)  # Calculate transmission
            discordant_pairs = [[f_source_inds.astype(hpd.default_int), f[f_source_inds], m[f_source_inds], f_genotypes],
                                [m_source_inds.astype(hpd.default_int), m[m_source_inds], f[m_source_inds], m_genotypes]]

            for pship_inds, sources, targets, genotypes in discordant_pairs:
                betas = foi[genotypes, pship_inds] * (1. - sus_imm[genotypes, targets])  # Pull out the transmissibility associated with this partnership
                source_inds, target_inds, genotype_inds = hpu.compute_infections(betas, sources, targets, genotypes)  # Calculate transmission
                people.infect(inds=target_inds, genotypes=genotype_inds, source=source_inds, layer=lkey)  # Actually infect people

            ln += 1

        # Index for results
        idx = int(t / self.resfreq)

        # Update counts for this time step: flows
        for key,count in people.total_flows.items():
            self.results[key][idx] += count
        for key,count in people.demographic_flows.items():
            self.results[key][idx] += count
        for key,count in people.flows.items():
            for genotype in range(ng):
                self.results[key][genotype][idx] += count[genotype]
        for key,count in people.flows_by_sex.items():
            for sex in range(2):
                self.results[key][sex][idx] += count[sex]

        # Make stock updates every nth step, where n is the frequency of result output
        if t % self.resfreq == 0:
            # Create total stocks
            for key in hpd.stock_keys:
                if key not in ['cin']:  # This is a special case
                    for genotype in range(ng):
                        self.results[f'n_{key}'][genotype, idx] = people.count_by_genotype(key, genotype)
                if key not in ['cin', 'susceptible']:  # This is a special case
                    self.results[f'n_total_{key}'][idx] = self.results[f'n_{key}'][:, idx].sum()
            # Do total CINs separately
            for genotype in range(ng):
                self.results[f'n_cin'][genotype, idx] = self.results[f'n_cin1'][genotype, idx] + self.results[f'n_cin2'][genotype, idx] + self.results[f'n_cin3'][genotype, idx]
            self.results[f'n_total_cin'][idx] = self.results[f'n_total_cin1'][idx] + self.results[f'n_total_cin2'][idx] + self.results[f'n_total_cin3'][idx]

        # Apply analyzers
        for i,analyzer in enumerate(self['analyzers']):
            analyzer(self)

        has_imm = hpu.true(people.peak_imm.sum(axis=0)).astype(hpd.default_int)
        if len(has_imm):
            hpu.update_immunity(people.imm, t, people.t_imm_event, has_imm, imm_kin_pars, people.peak_imm)

        # Tidy up
        self.t += 1
        if self.t == self.npts:
            self.complete = True

        return


    def run(self, do_plot=False, until=None, restore_pars=True, reset_seed=True, verbose=None):
        ''' Run the model once '''
        # Initialization steps -- start the timer, initialize the sim and the seed, and check that the sim hasn't been run
        T = sc.timer()

        if not self.initialized:
            self.initialize()
            self._orig_pars = sc.dcp(self.pars) # Create a copy of the parameters, to restore after the run, in case they are dynamically modified

        if verbose is None:
            verbose = self['verbose']

        if reset_seed:
            # Reset the RNG. If the simulation is newly created, then the RNG will be reset by sim.initialize() so the use case
            # for resetting the seed here is if the simulation has been partially run, and changing the seed is required
            self.set_seed()

        # Check for AlreadyRun errors
        errormsg = None
        until = self.npts if until is None else self.day(until)
        if until > self.npts:
            errormsg = f'Requested to run until t={until} but the simulation end is t={self.npts}'
        if self.t >= until: # NB. At the start, self.t is None so this check must occur after initialization
            errormsg = f'Simulation is currently at t={self.t}, requested to run until t={until} which has already been reached'
        if self.complete:
            errormsg = 'Simulation is already complete (call sim.initialize() to re-run)'
        if self.people.t not in [self.t, self.t-1]: # Depending on how the sim stopped, either of these states are possible
            errormsg = f'The simulation has been run independently from the people (t={self.t}, people.t={self.people.t}): if this is intentional, manually set sim.people.t = sim.t. Remember to save the people object before running the sim.'
        if errormsg:
            raise AlreadyRunError(errormsg)

        # Main simulation loop
        while self.t < until:

            # Check if we were asked to stop
            elapsed = T.toc(output=True)
            if self['timelimit'] and elapsed > self['timelimit']:
                sc.printv(f"Time limit ({self['timelimit']} s) exceeded; call sim.finalize() to compute results if desired", 1, verbose)
                return
            elif self['stopping_func'] and self['stopping_func'](self):
                sc.printv("Stopping function terminated the simulation; call sim.finalize() to compute results if desired", 1, verbose)
                return

            # Print progress
            if verbose:
                simlabel = f'"{self.label}": ' if self.label else ''
                string = f'  Running {simlabel}{self.yearvec[self.t]} ({self.t:2.0f}/{self.npts}) ({elapsed:0.2f} s) '
                if verbose >= 2:
                    sc.heading(string)
                elif verbose>0:
                    if not (self.t % int(1.0/verbose)):
                        sc.progressbar(self.t+1, self.npts, label=string, length=20, newline=True)

            # Do the heavy lifting -- actually run the model!
            self.step()

        # If simulation reached the end, finalize the results
        if self.complete:
            self.finalize(verbose=verbose, restore_pars=restore_pars)
            sc.printv(f'Run finished after {elapsed:0.2f} s.\n', 1, verbose)

        return self


    def finalize(self, verbose=None, restore_pars=True):
        ''' Compute final results '''

        if self.results_ready:
            # Because the results are rescaled in-place, finalizing the sim cannot be run more than once or
            # otherwise the scale factor will be applied multiple times
            raise AlreadyRunError('Simulation has already been finalized')

        # Calculate cumulative results
        for key in hpd.flow_keys:
            self.results[f'cum_total_{key}'][:] += np.cumsum(self.results[f'new_total_{key}'][:], axis=0)
            self.results[f'cum_{key}'][:]       += np.cumsum(self.results[f'new_{key}'][:], axis=1)
        for key in hpd.by_sex_keys:
            self.results[f'cum_{key}'][:]       += np.cumsum(self.results[f'new_{key}'][:], axis=1)

        # Finalize analyzers and interventions
        self.finalize_analyzers()
        # self.finalize_interventions()

        # Final settings
        self.results_ready = True # Set this first so self.summary() knows to print the results
        self.t -= 1 # During the run, this keeps track of the next step; restore this be the final day of the sim

        # Perform calculations on results
        self.compute_results(verbose=verbose) # Calculate the rest of the results
        self.results = sc.objdict(self.results) # Convert results to a odicts/objdict to allow e.g. sim.results.diagnoses

        # Optionally print summary output
        if verbose: # Verbose is any non-zero value
            if verbose>0: # Verbose is any positive number
                self.summarize() # Print medium-length summary of the sim
            else:
                self.brief() # Print brief summary of the sim

        return


    def compute_results(self, verbose=None):
        ''' Perform final calculations on the results '''
        self.compute_states()
        return


    def compute_states(self):
        '''
        Compute prevalence, incidence, and other states.
        '''
        res = self.results
        self.results['n_alive'][:]              = self['pop_size'] - res['cum_other_deaths'][:] # Number of people still alive. NB, we substract deaths but do not add births, as these are already included in pop_size
        self.results['n_alive_by_sex'][0,:]     = res['pop_size_by_sex'][0] - res['cum_other_deaths_by_sex'][0,:]
        self.results['n_alive_by_sex'][1,:]     = res['pop_size_by_sex'][1] - res['cum_other_deaths_by_sex'][1,:]

        # Compute HPV incidence and prevalence
        self.results['total_hpv_incidence'][:]  = res['new_total_infections'][:]/ res['n_susceptible'][:].sum(axis=0)
        self.results['hpv_incidence'][:]        = res['new_infections'][:]/ res['n_susceptible'][:]
        self.results['total_hpv_prevalence'][:] = res['n_total_infectious'][:] / res['n_alive'][:]
        self.results['hpv_prevalence'][:]       = res['n_infectious'][:] / res['n_alive'][:]

        # Compute CIN and cancer prevalence
        alive_females   = res['n_alive_by_sex'][0,:]
        self.results['total_cin1_prevalence'][:]    = res['n_total_cin1'][:] / alive_females
        self.results['total_cin2_prevalence'][:]    = res['n_total_cin2'][:] / alive_females
        self.results['total_cin3_prevalence'][:]    = res['n_total_cin3'][:] / alive_females
        self.results['total_cin_prevalence'][:]     = res['n_total_cin'][:] / alive_females
        self.results['total_cancer_prevalence'][:]  = res['n_total_cancerous'][:] / alive_females
        self.results['cin1_prevalence'][:]          = res['n_cin1'][:] / alive_females
        self.results['cin2_prevalence'][:]          = res['n_cin2'][:] / alive_females
        self.results['cin3_prevalence'][:]          = res['n_cin3'][:] / alive_females
        self.results['cin_prevalence'][:]           = res['n_cin'][:] / alive_females
        self.results['cancer_prevalence'][:]        = res['n_cancerous'][:] / alive_females

        # Compute CIN and cancer incidence. Technically the denominator should be number susceptible
        # to CIN/cancer, not number alive, but should be small enough that it won't matter (?)
<<<<<<< HEAD
        self.results['total_cin1_incidence'][:]    = res['new_total_cin1s'][:] / demoninator
        self.results['total_cin2_incidence'][:]    = res['new_total_cin2s'][:] / demoninator
        self.results['total_cin3_incidence'][:]    = res['new_total_cin3s'][:] / demoninator
        self.results['total_cin_incidence'][:]     = res['new_total_cins'][:] / demoninator
        self.results['total_cancer_incidence'][:]  = res['new_total_cancers'][:] / demoninator # Rates per 100,000 women
        self.results['cin1_incidence'][:]          = res['new_cin1s'][:] / demoninator
        self.results['cin2_incidence'][:]          = res['new_cin2s'][:] / demoninator
        self.results['cin3_incidence'][:]          = res['new_cin3s'][:] / demoninator
=======
        at_risk_females = alive_females - res['n_cancerous'].values.sum(axis=0)
        scale_factor = 1e5  # Cancer and CIN incidence are displayed as rates per 100k women
        demoninator = at_risk_females * scale_factor
        self.results['total_cin1_incidence'][:]    = res['new_total_cin1'][:] / demoninator
        self.results['total_cin2_incidence'][:]    = res['new_total_cin2'][:] / demoninator
        self.results['total_cin3_incidence'][:]    = res['new_total_cin3'][:] / demoninator
        self.results['total_cin_incidence'][:]     = res['new_total_cins'][:] / demoninator
        self.results['total_cancer_incidence'][:]  = res['new_total_cancers'][:] / demoninator
        self.results['cin1_incidence'][:]          = res['new_cin1'][:] / demoninator
        self.results['cin2_incidence'][:]          = res['new_cin2'][:] / demoninator
        self.results['cin3_incidence'][:]          = res['new_cin3'][:] / demoninator
>>>>>>> 52f0f277
        self.results['cin_incidence'][:]           = res['new_cins'][:] / demoninator
        self.results['cancer_incidence'][:]        = res['new_cancers'][:] / demoninator

        return


    def compute_summary(self, t=None, update=True, output=False, require_run=False):
        '''
        Compute the summary dict and string for the sim. Used internally; see
        sim.summarize() for the user version.

        Args:
            t (int/str): day or date to compute summary for (by default, the last point)
            update (bool): whether to update the stored sim.summary
            output (bool): whether to return the summary
            require_run (bool): whether to raise an exception if simulations have not been run yet
        '''
        if t is None:
            t = -1

        # Compute the summary
        if require_run and not self.results_ready:
            errormsg = 'Simulation not yet run'
            raise RuntimeError(errormsg)

        summary = sc.objdict()
        for key in self.result_keys():
            summary[key] = self.results[key][t]

        # Update the stored state
        if update:
            self.summary = summary

        # Optionally return
        if output:
            return summary
        else:
            return


    def summarize(self, full=False, t=None, sep=None, output=False):
        '''
        Print a medium-length summary of the simulation, drawing from the last time
        point in the simulation by default. Called by default at the end of a sim run.
        point in the simulation by default. Called by default at the end of a sim run.
        See also sim.disp() (detailed output) and sim.brief() (short output).

        Args:
            full   (bool):    whether or not to print all results (by default, only cumulative)
            t      (int/str): day or date to compute summary for (by default, the last point)
            sep    (str):     thousands separator (default ',')
            output (bool):    whether to return the summary instead of printing it

        **Examples**::

            sim = cv.Sim(label='Example sim', verbose=0) # Set to run silently
            sim.run() # Run the sim
            sim.summarize() # Print medium-length summary of the sim
            sim.summarize(t=24, full=True) # Print a "slice" of all sim results on day 24
        '''
        # Compute the summary
        summary = self.compute_summary(t=t, update=False, output=True)

        # Construct the output string
        if sep is None: sep = hpo.sep # Default separator
        labelstr = f' "{self.label}"' if self.label else ''
        string = f'Simulation{labelstr} summary:\n'
        for key in self.result_keys():
            if full or key.startswith('cum_total') and 'by_sex' not in key:
                val = np.round(summary[key])
                string += f'   {val:10,.0f} {self.results[key].name.lower()}\n'.replace(',', sep) # Use replace since it's more flexible

        # Print or return string
        if not output:
            print(string)
        else:
            return string


    def plot(self, *args, **kwargs):
        ''' Plot the outputs of the model '''
        fig = hpplt.plot_sim(sim=self, *args, **kwargs)
        return fig


class AlreadyRunError(RuntimeError):
    '''
    This error is raised if a simulation is run in such a way that no timesteps
    will be taken. This error is a distinct type so that it can be safely caught
    and ignored if required, but it is anticipated that most of the time, calling
    sim.run() and not taking any timesteps, would be an inadvertent error.
    '''
    pass<|MERGE_RESOLUTION|>--- conflicted
+++ resolved
@@ -210,19 +210,31 @@
         # Create new and cumulative flows
         for key,lab in zip(['cum', 'new'], ['Cumulative', 'New']):  # key and label for new vs cumulative
             for lkey,llab,cstride,g in zip(['_total',''], ['Total ',''], [0.95,np.linspace(0.2,0.8,ng)], [0,ng]):  # key, label, and color stride by level (total vs genotype-specific)
-                for flow,name,cmap in zip(hpd.flow_keys, hpd.flow_names, hpd.flow_colors):
-                    results[f'{key+lkey}_{flow}'] = init_res(f'{llab+lab.lower()} {name}', color=cmap(cstride), n_genotypes=g)
+                for flow,name,cmap,by_age in zip(hpd.flow_keys, hpd.flow_names, hpd.flow_colors, hpd.flow_by_age):
+                    results[f'{key+lkey}_{flow}'] = init_res(f'{llab+lab.lower()} {name}', color=cmap(cstride), n_rows=g)
+                    if by_age in ['both', 'genotype'] and lkey=='':
+                        results[f'{key}_{flow}_by_age'] = init_res(f'{lab} {name} by age', color=cmap(cstride), n_rows=g, n_copies=hpd.n_age_brackets)
+                    if by_age in ['both', 'total'] and lkey=='_total':
+                        results[f'{key+lkey}_{flow}_by_age'] = init_res(f'{llab+lab.lower()} {name} by age', color=cmap(cstride), n_rows=hpd.n_age_brackets)
 
         # Create stocks
         for lkey,llabel,cstride,g in zip(['_total',''], ['Total number','Number'], [0.95,np.linspace(0.2,0.8,ng)], [0,ng]):
-            for stock, name, cmap in zip(hpd.stock_keys, hpd.stock_names, hpd.stock_colors):
-                results[f'n{lkey}_{stock}'] = init_res(f'{llabel} {name}', color=cmap(cstride), n_genotypes=g)
+            for stock, name, cmap, by_age in zip(hpd.stock_keys, hpd.stock_names, hpd.stock_colors, hpd.stock_by_age):
+                results[f'n{lkey}_{stock}'] = init_res(f'{llabel} {name}', color=cmap(cstride), n_rows=g)
+                if by_age in ['both', 'genotype'] and lkey == '':
+                    results[f'n{lkey}_{stock}_by_age'] = init_res(f'{llabel} {name} by age', color=cmap(cstride), n_rows=g, n_copies=hpd.n_age_brackets)
+                if by_age in ['both', 'total'] and lkey == '_total':
+                    results[f'n{lkey}_{stock}_by_age'] = init_res(f'{llabel} {name} by age', color=cmap(cstride), n_rows=hpd.n_age_brackets)
 
         # Create incidence and prevalence results
-        for lkey,llab,cstride,g in zip(['total_',''], ['Total ',''], [0.95,np.linspace(0.2,0.8,ng)], [0,ng]):  # key, label, and color stride by level (total vs genotype-specific)
-            for var,name,cmap in zip(hpd.inci_keys, hpd.inci_names, hpd.inci_colors):
+        for lkey,llab,cstride,g in zip(['total_',''], ['total ',''], [0.95,np.linspace(0.2,0.8,ng)], [0,ng]):  # key, label, and color stride by level (total vs genotype-specific)
+            for var,name,cmap,by_age in zip(hpd.inci_keys, hpd.inci_names, hpd.inci_colors, hpd.inci_by_age):
                 for which in ['incidence', 'prevalence']:
-                    results[f'{lkey+var}_{which}'] = init_res(llab+name+' '+which, color=cmap(cstride), n_genotypes=g)
+                    results[f'{lkey+var}_{which}'] = init_res(llab+name+' '+which, color=cmap(cstride), n_rows=g)
+                    if by_age in ['both', 'genotype'] and lkey == '':
+                        results[f'{lkey+var}_{which}_by_age'] = init_res(llab+name+' '+which+' by age', color=cmap(cstride), n_rows=g, n_copies=hpd.n_age_brackets)
+                    if by_age in ['both', 'total'] and lkey == 'total_':
+                        results[f'{lkey+var}_{which}_by_age'] = init_res(llab+name+' '+which+' by age', color=cmap(cstride), n_rows=hpd.n_age_brackets)
 
         # Create demographic flows
         for key,lab in zip(['cum', 'new'], ['Cumulative', 'New']):  # key and label for new vs cumulative
@@ -232,14 +244,13 @@
         # Create results by sex
         for key, lab in zip(['cum', 'new'], ['Cumulative', 'New']):  # key and label for new vs cumulative
             for var, name, color in zip(hpd.by_sex_keys, hpd.by_sex_colors, hpd.by_sex_colors):
-                results[f'{key}_{var}'] = init_res(f'{lab} {name}', color=color, n_genotypes=2)
+                results[f'{key}_{var}'] = init_res(f'{lab} {name}', color=color, n_rows=2)
 
         # Other results
-        results['r_eff'] = init_res('Effective reproduction number', scale=False, n_genotypes=ng)
-        results['doubling_time'] = init_res('Doubling time', scale=False, n_genotypes=ng)
+        results['r_eff'] = init_res('Effective reproduction number', scale=False, n_rows=ng)
+        results['doubling_time'] = init_res('Doubling time', scale=False, n_rows=ng)
         results['n_alive'] = init_res('Number alive', scale=True)
-        results['n_alive_by_sex'] = init_res('Number alive by sex', scale=True, n_genotypes=2)
-        results['pop_size_by_sex'] = np.zeros(2, dtype=hpd.result_float)
+        results['n_alive_by_sex'] = init_res('Number alive by sex', scale=True, n_rows=2)
 
         # Time vector
         results['year'] = res_yearvec
@@ -282,8 +293,6 @@
         microstructure = self['network']
         self.people = hppop.make_people(self, reset=reset, verbose=verbose, microstructure=microstructure, **kwargs)
         self.people.initialize(sim_pars=self.pars) # Fully initialize the people
-        self.results['pop_size_by_sex'][0] = len(hpu.true(self.people.is_female))
-        self.results['pop_size_by_sex'][1] = len(hpu.true(self.people.is_male))
         self.reset_layer_pars(force=False) # Ensure that layer keys match the loaded population
         if init_infections:
             self.init_infections()
@@ -386,6 +395,8 @@
         new_people = self.people.update_states_pre(t=t) # NB this also ages people, applies deaths, and generates new births
         self.people.addtoself(new_people) # New births are added to the population
         people = self.people # Shorten
+        people.alive = ~people.dead_other
+        people.age_brackets = np.digitize(people.age, hpd.age_brackets)+1  # Store which age bucket people belong to, adding 1 so there are no zeros
         n_dissolved = people.dissolve_partnerships(t=t) # Dissolve partnerships
         people.create_partnerships(t=t, n_new=n_dissolved) # Create new partnerships (maintaining the same overall partnerhip rate)
         n_people = len(people)
@@ -439,6 +450,7 @@
                 people.infect(inds=target_inds, genotypes=genotype_inds, source=source_inds, layer=lkey)  # Actually infect people
 
             ln += 1
+
 
         # Index for results
         idx = int(t / self.resfreq)
@@ -455,8 +467,14 @@
             for sex in range(2):
                 self.results[key][sex][idx] += count[sex]
 
+        # By-age flows
+        self.results['new_infections_by_age'][:,:,t] += people.flows_by_age['new_infections_by_age']
+        self.results['new_total_infections_by_age'][:, t] += people.total_flows_by_age['new_total_infections_by_age']
+        # self.results['new_total_cins_by_age'][:, t] += people.total_flows_by_age['new_total_cins_by_age']
+
         # Make stock updates every nth step, where n is the frequency of result output
         if t % self.resfreq == 0:
+
             # Create total stocks
             for key in hpd.stock_keys:
                 if key not in ['cin']:  # This is a special case
@@ -468,6 +486,11 @@
             for genotype in range(ng):
                 self.results[f'n_cin'][genotype, idx] = self.results[f'n_cin1'][genotype, idx] + self.results[f'n_cin2'][genotype, idx] + self.results[f'n_cin3'][genotype, idx]
             self.results[f'n_total_cin'][idx] = self.results[f'n_total_cin1'][idx] + self.results[f'n_total_cin2'][idx] + self.results[f'n_total_cin3'][idx]
+
+            # Save number alive
+            self.results['n_alive'][idx] = len(people.alive.nonzero()[0])
+            self.results['n_alive_by_sex'][0,idx] = len((people.alive*people.is_female).nonzero()[0])
+            self.results['n_alive_by_sex'][1,idx] = len((people.alive*people.is_male).nonzero()[0])
 
         # Apply analyzers
         for i,analyzer in enumerate(self['analyzers']):
@@ -597,9 +620,6 @@
         Compute prevalence, incidence, and other states.
         '''
         res = self.results
-        self.results['n_alive'][:]              = self['pop_size'] - res['cum_other_deaths'][:] # Number of people still alive. NB, we substract deaths but do not add births, as these are already included in pop_size
-        self.results['n_alive_by_sex'][0,:]     = res['pop_size_by_sex'][0] - res['cum_other_deaths_by_sex'][0,:]
-        self.results['n_alive_by_sex'][1,:]     = res['pop_size_by_sex'][1] - res['cum_other_deaths_by_sex'][1,:]
 
         # Compute HPV incidence and prevalence
         self.results['total_hpv_incidence'][:]  = res['new_total_infections'][:]/ res['n_susceptible'][:].sum(axis=0)
@@ -622,28 +642,17 @@
 
         # Compute CIN and cancer incidence. Technically the denominator should be number susceptible
         # to CIN/cancer, not number alive, but should be small enough that it won't matter (?)
-<<<<<<< HEAD
+        at_risk_females = alive_females - res['n_cancerous'].values.sum(axis=0)
+        scale_factor = 1e5  # Cancer and CIN incidence are displayed as rates per 100k women
+        demoninator = at_risk_females * scale_factor
         self.results['total_cin1_incidence'][:]    = res['new_total_cin1s'][:] / demoninator
         self.results['total_cin2_incidence'][:]    = res['new_total_cin2s'][:] / demoninator
         self.results['total_cin3_incidence'][:]    = res['new_total_cin3s'][:] / demoninator
         self.results['total_cin_incidence'][:]     = res['new_total_cins'][:] / demoninator
-        self.results['total_cancer_incidence'][:]  = res['new_total_cancers'][:] / demoninator # Rates per 100,000 women
+        self.results['total_cancer_incidence'][:]  = res['new_total_cancers'][:] / demoninator
         self.results['cin1_incidence'][:]          = res['new_cin1s'][:] / demoninator
         self.results['cin2_incidence'][:]          = res['new_cin2s'][:] / demoninator
         self.results['cin3_incidence'][:]          = res['new_cin3s'][:] / demoninator
-=======
-        at_risk_females = alive_females - res['n_cancerous'].values.sum(axis=0)
-        scale_factor = 1e5  # Cancer and CIN incidence are displayed as rates per 100k women
-        demoninator = at_risk_females * scale_factor
-        self.results['total_cin1_incidence'][:]    = res['new_total_cin1'][:] / demoninator
-        self.results['total_cin2_incidence'][:]    = res['new_total_cin2'][:] / demoninator
-        self.results['total_cin3_incidence'][:]    = res['new_total_cin3'][:] / demoninator
-        self.results['total_cin_incidence'][:]     = res['new_total_cins'][:] / demoninator
-        self.results['total_cancer_incidence'][:]  = res['new_total_cancers'][:] / demoninator
-        self.results['cin1_incidence'][:]          = res['new_cin1'][:] / demoninator
-        self.results['cin2_incidence'][:]          = res['new_cin2'][:] / demoninator
-        self.results['cin3_incidence'][:]          = res['new_cin3'][:] / demoninator
->>>>>>> 52f0f277
         self.results['cin_incidence'][:]           = res['new_cins'][:] / demoninator
         self.results['cancer_incidence'][:]        = res['new_cancers'][:] / demoninator
 
