--- conflicted
+++ resolved
@@ -613,11 +613,7 @@
             whole_acts.append(wa.astype(hpd.default_int))
             effective_condoms.append(hpd.default_float(condoms[lkey] * eff_condoms))
 
-<<<<<<< HEAD
-
-=======
         # Shorten more variables
->>>>>>> bc618fa9
         gen_betas = np.array([g['rel_beta']*beta for g in gen_pars.values()], dtype=hpd.default_float)
         inf = people.infectious
         sus = people.susceptible
