'''
Set the parameters for hpvsim.
'''

import numpy as np
import sciris as sc
from .settings import options as hpo # For setting global options
from . import misc as hpm
from . import defaults as hpd
from .data import loaders as hpdata

__all__ = ['make_pars', 'reset_layer_pars', 'get_prognoses']


def make_pars(set_prognoses=False, **kwargs):
    '''
    Create the parameters for the simulation. Typically, this function is used
    internally rather than called by the user; e.g. typical use would be to do
    sim = hp.Sim() and then inspect sim.pars, rather than calling this function
    directly.

    Args:
        version       (str):  if supplied, use parameters from this version
        kwargs        (dict): any additional kwargs are interpreted as parameter names

    Returns:
        pars (dict): the parameters of the simulation
    '''
    pars = {}

    # Population parameters
    pars['pop_size']        = 20e3      # Number of agents
    pars['pop_scale']       = None      # How much to scale the population
    pars['network']         = 'random'  # What type of sexual network to use -- 'random', 'basic', other options TBC
    pars['location']        = None      # What location to load data from -- default Seattle
    pars['lx']              = None      # Proportion of people alive at the beginning of age interval x
    pars['birth_rates']     = None      # Birth rates, loaded below

    # Initialization parameters
    pars['init_hpv_prev']   = hpd.default_init_prev # Initial prevalence
    pars['init_hpv_dist'] = None  # Initial type distribution

    # Simulation parameters
    pars['start']           = 2015.         # Start of the simulation
    pars['end']             = None          # End of the simulation
    pars['n_years']         = 15            # Number of years to run, if end isn't specified. Note that this includes burn-in
    pars['burnin']          = 5             # Number of years of burnin. NB, this is doesn't affect the start and end dates of the simulation, but it is possible remove these years from plots
    pars['dt']              = 0.2           # Timestep (in years)
    pars['rand_seed']       = 1             # Random seed, if None, don't reset
    pars['verbose']         = hpo.verbose   # Whether or not to display information during the run -- options are 0 (silent), 0.1 (some; default), 1 (default), 2 (everything)
    pars['use_waning']      = False         # Whether or not to use waning immunity. If set to False, immunity from infection and vaccination is assumed to stay at the same level permanently

    # Network parameters, generally initialized after the population has been constructed
    pars['debut']           = dict(f=dict(dist='normal', par1=18.6, par2=2.1), # Location-specific data should be used here if possible
                                   m=dict(dist='normal', par1=19.6, par2=1.8))
    pars['partners']        = None  # The number of concurrent sexual partners for each partnership type
    pars['acts']            = None  # The number of sexual acts for each partnership type per year
    pars['condoms']         = None  # The proportion of acts in which condoms are used for each partnership type
    pars['layer_probs']     = None  # Proportion of the population in each partnership type
    pars['dur_pship']       = None  # Duration of partnerships in each partnership type
    pars['mixing']          = None  # Mixing matrices for storing age differences in partnerships
    pars['n_partner_types'] = 1  # Number of partnership types - reset below

    # Basic disease transmission parameters
    pars['beta_dist']       = dict(dist='neg_binomial', par1=1.0, par2=1.0, step=0.01) # Distribution to draw individual level transmissibility TODO does this get used? if not remove.
    pars['beta']            = 0.05  # Per-act transmission probability; absolute value, calibrated
    pars['transf2m']        = 1.0   # Relative transmissibility of receptive partners in penile-vaginal intercourse; baseline value
    pars['transm2f']        = 3.69  # Relative transmissibility of insertive partners in penile-vaginal intercourse; based on https://doi.org/10.1038/srep10986: "For vaccination types, the risk of male-to-female transmission was higher than that of female-to-male transmission"

    # Probabilities of disease progression
    pars['rel_cin1_prob'] = 1.0  # Scale factor for proportion of CIN cases
    pars['rel_cin2_prob'] = 1.0  # Scale factor for proportion of CIN cases
    pars['rel_cin3_prob'] = 1.0  # Scale factor for proportion of CIN cases
    pars['rel_cancer_prob'] = 1.0  # Scale factor for proportion of CIN that develop into cancer
    pars['rel_death_prob'] = 1.0  # Scale factor for proportion of cancer cases that result in death
    pars['prognoses'] = None # Arrays of prognoses by duration; this is populated later
    pars['hpv_control_prob'] = 0.0 # Probability that HPV is controlled latently vs. cleared
    pars['hpv_reactivation'] = dict(
        age_cutoffs             = np.array([0,       30,          50]),      # Age cutoffs (lower limits)
        hpv_reactivation_probs  = np.array([0.0001,    0.05,        0.04]),      # made this up, need to parameterize somehow
    )

    # Parameters used to calculate immunity
    pars['imm_init'] = dict(dist='beta', par1=5, par2=3)  # beta distribution for initial level of immunity following infection clearance
    pars['imm_decay'] = dict(form=None)  # decay rate, with half life in years
    # pars['imm_decay'] = dict(form='exp_decay', init_val=1, half_life=20) # decay rate, with half life in years
    pars['imm_kin'] = None  # Constructed during sim initialization using the nab_decay parameters
    pars['imm_boost'] = []  # Multiplicative factor applied to a person's immunity levels if they get reinfected. No data on this, assumption.
    pars['immunity'] = None  # Matrix of immunity and cross-immunity factors, set by init_immunity() in immunity.py
    pars['immunity_map'] = None  # dictionary mapping the index of immune source to the type of immunity (vaccine vs natural)

    # all genotype properties get populated by user in init_genotypes()
    pars['genotypes'] = []  # Genotypes of the virus; populated by the user below
    pars['genotype_map'] = dict()  # Reverse mapping from number to genotype key
    pars['genotype_pars'] = dict()  # Populated just below

    # Genotype parameters
    pars['n_genotypes'] = 1 # The number of genotypes circulating in the population
    pars['n_imm_sources'] = 1 # The number of immunity sources circulating in the population

    # Vaccine parameters
    pars['vaccine_pars'] = dict()  # Vaccines that are being used; populated during initialization
    pars['vaccine_map'] = dict()  # Reverse mapping from number to vaccine key

    # Screening parameters
    pars['screen_pars'] = dict()  # Screening method that is being used; populated during initialization

    # Duration of invasive cerival cancer before death
    pars['dur_cancer']  = dict(dist='lognormal', par1=6.0, par2=3.0)  # Duration of untreated cancer

    # Parameters determining relative transmissibility at each stage of disease
    pars['rel_trans'] = {}
    pars['rel_trans']['none']   = 1 # Baseline value
    pars['rel_trans']['cin1']   = 1 # Baseline assumption, can be adjusted during calibration
    pars['rel_trans']['cin2']   = 1 # Baseline assumption, can be adjusted during calibration
    pars['rel_trans']['cin3']   = 1 # Baseline assumption, can be adjusted during calibration
    pars['rel_trans']['cancerous']   = 0.5 # Baseline assumption, can be adjusted during calibration

    # Efficacy of protection
    pars['eff_condoms']     = 0.7  # The efficacy of condoms; https://www.nejm.org/doi/10.1056/NEJMoa053284?url_ver=Z39.88-2003&rfr_id=ori:rid:crossref.org&rfr_dat=cr_pub%20%200www.ncbi.nlm.nih.gov

    # Events and interventions
    pars['interventions'] = []   # The interventions present in this simulation; populated by the user
    pars['analyzers']     = []   # Custom analysis functions; populated by the user
    pars['timelimit']     = None # Time limit for the simulation (seconds)
    pars['stopping_func'] = None # A function to call to stop the sim partway through

    # Update with any supplied parameter values and generate things that need to be generated
    pars.update(kwargs)
    reset_layer_pars(pars)
    if set_prognoses: # If not set here, gets set when the population is initialized
        pars['prognoses'] = get_prognoses() # Default to duration-specific prognoses

    return pars


# Define which parameters need to be specified as a dictionary by layer -- define here so it's available at the module level for sim.py
layer_pars = ['partners', 'mixing', 'acts', 'age_act_pars', 'layer_probs', 'dur_pship', 'condoms']


def reset_layer_pars(pars, layer_keys=None, force=False):
    '''
    Helper function to set layer-specific parameters. If layer keys are not provided,
    then set them based on the population type. This function is not usually called
    directly by the user, although it can sometimes be used to fix layer key mismatches
    (i.e. if the contact layers in the population do not match the parameters). More
    commonly, however, mismatches need to be fixed explicitly.

    Args:
        pars (dict): the parameters dictionary
        layer_keys (list): the layer keys of the population, if available
        force (bool): reset the parameters even if they already exist
    '''

    layer_defaults = {}
    # Specify defaults for random -- layer 'a' for 'all'
    layer_defaults['random'] = dict(
        partners    = dict(a=dict(dist='poisson', par1=0.01)), # Everyone in this layer has one partner; this captures *additional* partners. If using a poisson distribution, par1 is roughly equal to the proportion of people with >1 partner
        acts        = dict(a=dict(dist='neg_binomial', par1=100,par2=50)),  # Default number of sexual acts per year for people at sexual peak
        age_act_pars = dict(a=dict(peak=35, retirement=75, debut_ratio=0.5, retirement_ratio=0.1)), # Parameters describing changes in coital frequency over agent lifespans
        layer_probs = dict(a=1.0),  # Default proportion of the population in each layer
        dur_pship   = dict(a=dict(dist='normal_pos', par1=5,par2=3)),    # Default duration of partnerships
        condoms     = dict(a=0.25),  # Default proportion of acts in which condoms are used
    )
    layer_defaults['random']['mixing'], layer_defaults['random']['layer_probs'] = get_mixing('random')

    # Specify defaults for basic sexual network with marital, casual, and one-off partners
    layer_defaults['default'] = dict(
        partners    = dict(m=dict(dist='poisson', par1=0.01), # Everyone in this layer has one marital partner; this captures *additional* marital partners. If using a poisson distribution, par1 is roughly equal to the proportion of people with >1 spouse
                           c=dict(dist='poisson', par1=0.05), # If using a poisson distribution, par1 is roughly equal to the proportion of people with >1 casual partner at a time
                           o=dict(dist='poisson', par1=0.0),), # If using a poisson distribution, par1 is roughly equal to the proportion of people with >1 one-off partner at a time. Can be set to zero since these relationships only last a single timestep
        acts         = dict(m=dict(dist='neg_binomial', par1=80, par2=40), # Default number of acts per year for people at sexual peak
                            c=dict(dist='neg_binomial', par1=10, par2=5), # Default number of acts per year for people at sexual peak
                            o=dict(dist='neg_binomial', par1=1,  par2=.01)),  # Default number of acts per year for people at sexual peak
        age_act_pars = dict(m=dict(peak=35, retirement=75, debut_ratio=0.5, retirement_ratio=0.1), # Parameters describing changes in coital frequency over agent lifespans
                            c=dict(peak=25, retirement=75, debut_ratio=0.5, retirement_ratio=0.1),
                            o=dict(peak=25, retirement=50, debut_ratio=0.5, retirement_ratio=0.1)),
        # layer_probs = dict(m=0.7, c=0.4, o=0.05),   # Default proportion of the population in each layer
        dur_pship   = dict(m=dict(dist='normal_pos', par1=10,par2=3),
                           c=dict(dist='normal_pos', par1=2, par2=1),
                           o=dict(dist='normal_pos', par1=0.1, par2=0.05)),
        condoms     = dict(m=0.01, c=0.5, o=0.6),  # Default proportion of acts in which condoms are used
    )
    layer_defaults['default']['mixing'], layer_defaults['default']['layer_probs'] = get_mixing('default')

    # Choose the parameter defaults based on the population type, and get the layer keys
    try:
        defaults = layer_defaults[pars['network']]
    except Exception as E:
        errormsg = f'Cannot load defaults for population type "{pars["network"]}"'
        raise ValueError(errormsg) from E
    default_layer_keys = list(defaults['acts'].keys()) # All layers should be the same, but use acts for convenience

    # Actually set the parameters
    for pkey in layer_pars:
        par = {} # Initialize this parameter
        default_val = layer_defaults['random'][pkey]['a'] # Get the default value for this parameter

        # If forcing, we overwrite any existing parameter values
        if force:
            par_dict = defaults[pkey] # Just use defaults
        else:
            par_dict = sc.mergedicts(defaults[pkey], pars.get(pkey, None)) # Use user-supplied parameters if available, else default

        # Figure out what the layer keys for this parameter are (may be different between parameters)
        if layer_keys:
            par_layer_keys = layer_keys # Use supplied layer keys
        else:
            par_layer_keys = list(sc.odict.fromkeys(default_layer_keys + list(par_dict.keys())))  # If not supplied, use the defaults, plus any extra from the par_dict; adapted from https://www.askpython.com/python/remove-duplicate-elements-from-list-python

        # Construct this parameter, layer by layer
        for lkey in par_layer_keys: # Loop over layers
            par[lkey] = par_dict.get(lkey, default_val) # Get the value for this layer if available, else use the default for random
        pars[pkey] = par # Save this parameter to the dictionary

    # Finally, update the number of partnership types
    pars['n_partner_types'] = len(par_layer_keys)

    return


def get_prognoses():
    '''
    Return the default parameter values for prognoses

    The prognosis probabilities are conditional given the previous disease state.

    Returns:
        prog_pars (dict): the dictionary of prognosis probabilities
    '''

    prognoses = dict(
<<<<<<< HEAD
        duration_cutoffs  = np.array([0,       1,          2,          3,          4,          5,          10]),      # Duration cutoffs (lower limits)
        seroconvert_probs = np.array([0.25,    0.5,        0.95,       1.0,        1.0,        1.0,        1.0]),    # Probability of seroconverting given duration of infection
        cin1_probs        = np.array([0.015,   0.3655,     0.86800,    1.0,        1.0,        1.0,        1.0]),   # Conditional probability of developing CIN1 given HPV infection
        cin2_probs        = np.array([0.020,   0.0287,     0.0305,     0.06427,    0.1659,     0.3011,     0.4483]),   # Conditional probability of developing CIN2 given CIN1, derived from Harvard model calibration
        cin3_probs        = np.array([0.007,   0.0097,     0.0102,     0.0219,     0.0586,     0.112,      0.1779]),   # Conditional probability of developing CIN3 given CIN2, derived from Harvard model calibration
        cancer_probs      = np.array([0.002,   0.003,      0.0564,     0.1569,     0.2908,     0.3111,     0.5586]),   # Conditional probability of developing cancer given CIN3, derived from Harvard model calibration
=======
        duration_cutoffs  = np.array([0,       1,          2,          3,          4,        5,         6]),      # Duration cutoffs (lower limits)
        seroconvert_probs = np.array([0.25,    0.5,        0.95,       1.0,        1.0,      1.0,       1.0]),    # Probability of seroconverting given duration of infection
        cin1_probs        = np.array([0.015,   0.03655,    0.36800,    0.655,      0.95,     0.99,      0.99]),   # Conditional probability of developing CIN1 given HPV infection
        cin2_probs        = np.array([0.015,   0.0355,     0.1680,     0.20655,    0.60,     0.8,       0.85]),   # Conditional probability of developing CIN2 given CIN1
        cin3_probs        = np.array([0.15,    0.455,      0.60,       0.655,      0.70,     0.85,      0.9]),    # Conditional probability of developing CIN3 given CIN2
        cancer_probs      = np.array([0.0055,  0.0655,     0.2080,     0.50655,    0.95,     0.98,      1.0]),    # Conditional probability of developing cancer given CIN3
>>>>>>> 0ef0d480
        )

    # Check that lengths match
    expected_len = len(prognoses['duration_cutoffs'])
    for key,val in prognoses.items():
        this_len = len(prognoses[key])
        if this_len != expected_len: # pragma: no cover
            errormsg = f'Lengths mismatch in prognoses: {expected_len} duration bins specified, but key "{key}" has {this_len} entries'
            raise ValueError(errormsg)

    return prognoses


def get_births_deaths(location=None, verbose=1, by_sex=True, overall=False, die=None):
    '''
    Get mortality and fertility data by location if provided, or use default

    Args:
        location (str):  location; if none specified, use default value for XXX
        verbose (bool):  whether to print progress
        by_sex   (bool): whether to get sex-specific death rates (default true)
        overall  (bool): whether to get overall values ie not disaggregated by sex (default false)

    Returns:
        lx (dict): dictionary keyed by sex, storing arrays of lx - the number of people who survive to age x
        birth_rates (arr): array of crude birth rates by year
    '''

    birth_rates = hpd.default_birth_rates
    death_rates = hpd.default_death_rates
    if location is not None:
        if verbose:
            print(f'Loading location-specific demographic data for "{location}"')
        try:
            death_rates = hpdata.get_death_rates(location=location, by_sex=by_sex, overall=overall)
            birth_rates = hpdata.get_birth_rates(location=location)
        except ValueError as E:
            warnmsg = f'Could not load demographic data for requested location "{location}" ({str(E)}), using default'
            hpm.warn(warnmsg, die=die)

    return birth_rates, death_rates



#%% Genotype/immunity parameters and functions

def get_genotype_choices():
    '''
    Define valid genotype names
    '''
    # List of choices available
    choices = {
        'hpv16':  ['hpv16', '16'],
        'hpv18': ['hpv18', '18'],
        'hpv6':  ['hpv6', '6'],
        'hpv11': ['hpv11', '11'],
        'hpv31': ['hpv31', '31'],
        'hpv33': ['hpv33', '33'],
        'hpv45': ['hpv45', '45'],
        'hpv52': ['hpv52', '52'],
        'hpv58': ['hpv58', '58'],
    }
    mapping = {name:key for key,synonyms in choices.items() for name in synonyms} # Flip from key:value to value:key
    return choices, mapping

def get_vaccine_choices():
    '''
    Define valid pre-defined vaccine names
    '''
    # List of choices currently available: new ones can be added to the list along with their aliases
    choices = {
        'default': ['default', None],
        'bivalent':  ['bivalent', 'hpv2', 'cervarix'],
        'quadrivalent': ['quadrivalent', 'hpv4', 'gardasil'],
        'nonavalent': ['nonavalent', 'hpv9', 'cervarix9'],
    }
    dose_1_options = ['1dose', '1doses', '1_dose', '1_doses', 'single_dose']
    dose_2_options = ['2dose', '2doses', '2_dose', '2_doses', 'double_dose']
    dose_3_options = ['3dose', '3doses', '3_dose', '3_doses', 'triple_dose']

    choices['bivalent_2dose'] = [f'{x}_{dose}' for x in choices['bivalent'] for dose in dose_2_options]
    choices['bivalent_3dose'] = [f'{x}_{dose}' for x in choices['bivalent'] for dose in dose_3_options]
    choices['bivalent'] = ['bivalent']+[f'{x}_{dose}' for x in choices['bivalent'] for dose in dose_1_options]
    choices['quadrivalent_2dose'] = [f'{x}_{dose}' for x in choices['quadrivalent'] for dose in dose_2_options]
    choices['quadrivalent_3dose'] = [f'{x}_{dose}' for x in choices['quadrivalent'] for dose in dose_3_options]
    choices['quadrivalent'] = ['quadrivalent']+[f'{x}_{dose}' for x in choices['quadrivalent'] for dose in dose_1_options]
    choices['nonavalent_2dose'] = [f'{x}_{dose}' for x in choices['nonavalent'] for dose in dose_2_options]
    choices['nonavalent_3dose'] = [f'{x}_{dose}' for x in choices['nonavalent'] for dose in dose_3_options]
    choices['nonavalent'] = ['nonavalent']+[f'{x}_{dose}' for x in choices['nonavalent'] for dose in dose_1_options]

    mapping = {name:key for key,synonyms in choices.items() for name in synonyms} # Flip from key:value to value:key
    return choices, mapping

def get_screen_choices():
    '''
    Define valid pre-defined screening names
    '''
    # List of choices currently available: new ones can be added to the list along with their aliases
    choices = {
        'hpv':  ['hpv', 'hpvdna'],
        'hpv1618': ['hpv1618', 'hpvgenotyping'],
        'via': ['via', 'visualinspection'],
        'via_triage': ['via_triage'],
    }
    mapping = {name:key for key,synonyms in choices.items() for name in synonyms} # Flip from key:value to value:key
    return choices, mapping

def get_treatment_choices():
    '''
    Define valid pre-defined treatment names
    '''
    # List of choices currently available: new ones can be added to the list along with their aliases
    choices = {
        'default': ['default', None],
        'ablative':  ['ablative', 'thermal_ablation', 'TA'],
        'excisional': ['excisional', 'leep'],
        'radiation': ['radiation']
    }
    mapping = {name:key for key,synonyms in choices.items() for name in synonyms} # Flip from key:value to value:key
    return choices, mapping


def _get_from_pars(pars, default=False, key=None, defaultkey='default'):
    ''' Helper function to get the right output from genotype functions '''

    # If a string was provided, interpret it as a key and swap
    if isinstance(default, str):
        key, default = default, key

    # Handle output
    if key is not None:
        try:
            return pars[key]
        except Exception as E:
            errormsg = f'Key "{key}" not found; choices are: {sc.strjoin(pars.keys())}'
            raise sc.KeyNotFoundError(errormsg) from E
    elif default:
        return pars[defaultkey]
    else:
        return pars


def get_genotype_pars(default=False, genotype=None):
    '''
    Define the default parameters for the different genotypes
    '''

    dur_dict = sc.objdict()
    for stage in ['none', 'cin1', 'cin2', 'cin3']:
        dur_dict[stage] = dict()

    pars = sc.objdict()

    pars.hpv16 = sc.objdict()
    pars.hpv16.dur = dict()
    pars.hpv16.dur['none']      = dict(dist='lognormal', par1=2.3625, par2=0.5)
                                    # Made the distribution wider to accommodate varying means
                                    # https://www.ncbi.nlm.nih.gov/pmc/articles/PMC3707974/
                                    # http://citeseerx.ist.psu.edu/viewdoc/download?doi=10.1.1.416.938&rep=rep1&type=pdf
                                    # https://academic.oup.com/jid/article/197/10/1436/2191990
                                    # https://pubmed.ncbi.nlm.nih.gov/17416761/
    pars.hpv16.dur['cin1']      = dict(dist='lognormal', par1=2.0, par2=1.0) # PLACEHOLDERS; INSERT SOURCE
    pars.hpv16.dur['cin2']      = dict(dist='gamma', par1=2.33, par2=6)
                                    # Shift this to the left compared to the cin3 distribution
                                    # Assume that par1 = shape parameter, par2 = scale parameter
                                    # https://academic.oup.com/aje/article/178/7/1161/211254
    pars.hpv16.dur['cin3']      = dict(dist='gamma', par1=3.33, par2=6)
                                    # Assume that par1 = shape parameter, par2 = scale parameter
                                    # https://academic.oup.com/aje/article/178/7/1161/211254
    pars.hpv16.rel_beta         = 1.0 # Transmission was relatively homogeneous across HPV genotypes, alpha species, and oncogenic risk categories -- doi: 10.2196/11284
    pars.hpv16.rel_cin1_prob    = 1.0 # DOI: https://doi.org/10.3390%2Fcancers12020270
    pars.hpv16.rel_cin2_prob    = 1.0 # All of these are relative to HPV 16, therefore, they are 1
    pars.hpv16.rel_cin3_prob    = 1.0 # All of these are relative to HPV 16, therefore, they are 1
    pars.hpv16.rel_cancer_prob  = 1.0 # All of these are relative to HPV 16, therefore, they are 1
    pars.hpv16.imm_boost        = 1.0 # TODO: look for data

    pars.hpv18 = sc.objdict()
    pars.hpv18.dur = dict()
    pars.hpv18.dur['none']      = dict(dist='lognormal', par1=2.2483, par2=0.5)
                                    # Made the distribution wider to accommodate varying means
                                    # https://www.ncbi.nlm.nih.gov/pmc/articles/PMC3707974/
                                    # http://citeseerx.ist.psu.edu/viewdoc/download?doi=10.1.1.416.938&rep=rep1&type=pdf
                                    # https://academic.oup.com/jid/article/197/10/1436/2191990
                                    # https://pubmed.ncbi.nlm.nih.gov/17416761/
    pars.hpv18.dur['cin1']      = dict(dist='lognormal', par1=2.0, par2=1.0) # PLACEHOLDERS; INSERT SOURCE
    pars.hpv18.dur['cin2']      = dict(dist='gamma', par1=6.14, par2=2.49)
                                    # Shift this to the left compared to cin3 distribution
                                    # Assume that par1 = shape parameter, par2 = scale parameter
                                    # https://academic.oup.com/aje/article/178/7/1161/211254
    pars.hpv18.dur['cin3']      = dict(dist='gamma', par1=9.14, par2=2.49)
                                    # Assume that par1 = shape parameter, par2 = scale parameter
                                    # https://academic.oup.com/aje/article/178/7/1161/211254
    pars.hpv18.rel_beta         = 1.0 # Transmission was relatively homogeneous across HPV genotypes, alpha species, and oncogenic risk categories -- doi: 10.2196/11284
    pars.hpv18.rel_cin1_prob    = 0.158 # DOI: https://doi.org/10.3390%2Fcancers12020270
    pars.hpv18.rel_cin2_prob    = 0.010 #  DOI: https://doi.org/10.3390%2Fcancers12020270
    pars.hpv18.rel_cin3_prob    = 0.008 #  DOI: https://doi.org/10.3390%2Fcancers12020270
    pars.hpv18.rel_cancer_prob  = 0.008 #  DOI: https://doi.org/10.3390%2Fcancers12020270
    pars.hpv18.imm_boost        = 1.0 # TODO: look for data

    pars.hpv31 = sc.objdict()
    pars.hpv31.dur = dict()
    pars.hpv31.dur['none']      = dict(dist='lognormal', par1=2.5197, par2=1.0)
                                    # https://www.ncbi.nlm.nih.gov/pmc/articles/PMC3707974/
                                    # http://citeseerx.ist.psu.edu/viewdoc/download?doi=10.1.1.416.938&rep=rep1&type=pdf
                                    # https://academic.oup.com/jid/article/197/10/1436/2191990
    pars.hpv31.dur['cin1']      = dict(dist='lognormal', par1=2.0, par2=1.0) # PLACEHOLDERS; INSERT SOURCE
    pars.hpv31.dur['cin2']      = dict(dist='gamma', par1=6.14, par2=2.49)
                                    # Shift this to the left compared to cin3 distribution
                                    # Assume that par1 = shape parameter, par2 = scale parameter
                                    # https://academic.oup.com/aje/article/178/7/1161/211254
    pars.hpv31.dur['cin3']      = dict(dist='gamma', par1=9.14, par2=2.49)
                                    # Assume that par1 = shape parameter, par2 = scale parameter
                                    # https://academic.oup.com/aje/article/178/7/1161/211254
    pars.hpv31.rel_beta         = 1.0 # Transmission was relatively homogeneous across HPV genotypes, alpha species, and oncogenic risk categories -- doi: 10.2196/11284
    pars.hpv31.rel_cin1_prob    = 0.016 # DOI: https://doi.org/10.3390%2Fcancers12020270
    pars.hpv31.rel_cin2_prob    = 0.006 #  DOI: https://doi.org/10.3390%2Fcancers12020270
    pars.hpv31.rel_cin3_prob    = 0.005 #  DOI: https://doi.org/10.3390%2Fcancers12020270
    pars.hpv31.rel_cancer_prob  = 0.005 #  DOI: https://doi.org/10.3390%2Fcancers12020270
    pars.hpv31.imm_boost        = 1.0 # TODO: look for data

    pars.hpv33 = sc.objdict()
    pars.hpv33.dur = dict()
    pars.hpv33.dur['none']      = dict(dist='lognormal', par1=2.3226, par2=1.0)
                                    # https://www.ncbi.nlm.nih.gov/pmc/articles/PMC3707974/
                                    # http://citeseerx.ist.psu.edu/viewdoc/download?doi=10.1.1.416.938&rep=rep1&type=pdf
                                    # https://academic.oup.com/jid/article/197/10/1436/2191990
    pars.hpv33.dur['cin1']      = dict(dist='lognormal', par1=2.0, par2=1.0) # PLACEHOLDERS; INSERT SOURCE
    pars.hpv33.dur['cin2']      = dict(dist='gamma', par1=6.14, par2=2.49)
                                    # Shift this to the left compared to cin3 distribution
                                    # Assume that par1 = shape parameter, par2 = scale parameter
                                    # https://academic.oup.com/aje/article/178/7/1161/211254
    pars.hpv33.dur['cin3']      = dict(dist='gamma', par1=9.14, par2=2.49)
                                    # Assume that par1 = shape parameter, par2 = scale parameter
                                    # https://academic.oup.com/aje/article/178/7/1161/211254
    pars.hpv33.rel_beta         = 1.0 # Transmission was relatively homogeneous across HPV genotypes, alpha species, and oncogenic risk categories -- doi: 10.2196/11284
    pars.hpv33.rel_cin1_prob    = 0.016 #  DOI: https://doi.org/10.3390%2Fcancers12020270
    pars.hpv33.rel_cin2_prob    = 0.006 #  DOI: https://doi.org/10.3390%2Fcancers12020270
    pars.hpv33.rel_cin3_prob    = 0.005 #  DOI: https://doi.org/10.3390%2Fcancers12020270
    pars.hpv33.rel_cancer_prob  = 0.005 #  DOI: https://doi.org/10.3390%2Fcancers12020270
    pars.hpv33.imm_boost        = 1.0 # TODO: look for data

    pars.hpv45 = sc.objdict()
    pars.hpv45.dur = dict()
    pars.hpv45.dur['none']      = dict(dist='lognormal', par1=2.0213, par2=1.0)
                                    # https://www.ncbi.nlm.nih.gov/pmc/articles/PMC3707974/
                                    # http://citeseerx.ist.psu.edu/viewdoc/download?doi=10.1.1.416.938&rep=rep1&type=pdf
                                    # https://academic.oup.com/jid/article/197/10/1436/2191990
    pars.hpv45.dur['cin1']      = dict(dist='lognormal', par1=2.0, par2=1.0) # PLACEHOLDERS; INSERT SOURCE
    pars.hpv45.dur['cin2']      = dict(dist='gamma', par1=6.14, par2=2.49)
                                    # Shift this to the left compared to cin3 distribution
                                    # Assume that par1 = shape parameter, par2 = scale parameter
                                    # https://academic.oup.com/aje/article/178/7/1161/211254
    pars.hpv45.dur['cin3']      = dict(dist='gamma', par1=9.14, par2=2.49)
                                    # Assume that par1 = shape parameter, par2 = scale parameter
                                    # https://academic.oup.com/aje/article/178/7/1161/211254
    pars.hpv45.rel_beta         = 1.0 # Transmission was relatively homogeneous across HPV genotypes, alpha species, and oncogenic risk categories -- doi: 10.2196/11284
    pars.hpv45.rel_cin1_prob    = 0.016 #  DOI: https://doi.org/10.3390%2Fcancers12020270
    pars.hpv45.rel_cin2_prob    = 0.006 #  DOI: https://doi.org/10.3390%2Fcancers12020270
    pars.hpv45.rel_cin3_prob    = 0.005 #  DOI: https://doi.org/10.3390%2Fcancers12020270
    pars.hpv45.rel_cancer_prob  = 0.005 #  DOI: https://doi.org/10.3390%2Fcancers12020270
    pars.hpv45.imm_boost        = 1.0 # TODO: look for data

    pars.hpv52 = sc.objdict()
    pars.hpv52.dur = dict()
    pars.hpv52.dur['none']      = dict(dist='lognormal', par1=2.3491, par2=1.0)
                                    # https://www.ncbi.nlm.nih.gov/pmc/articles/PMC3707974/
                                    # http://citeseerx.ist.psu.edu/viewdoc/download?doi=10.1.1.416.938&rep=rep1&type=pdf
                                    # https://academic.oup.com/jid/article/197/10/1436/2191990
    pars.hpv52.dur['cin1']      = dict(dist='lognormal', par1=2.0, par2=1.0) # PLACEHOLDERS; INSERT SOURCE
    pars.hpv52.dur['cin2']      = dict(dist='gamma', par1=6.14, par2=2.49)
                                    # Shift this to the left compared to cin3 distribution
                                    # Assume that par1 = shape parameter, par2 = scale parameter
                                    # https://academic.oup.com/aje/article/178/7/1161/211254
    pars.hpv52.dur['cin3']      = dict(dist='gamma', par1=9.14, par2=2.49)
                                    # Assume that par1 = shape parameter, par2 = scale parameter
                                    # https://academic.oup.com/aje/article/178/7/1161/211254
    pars.hpv52.rel_beta         = 1.0 # Transmission was relatively homogeneous across HPV genotypes, alpha species, and oncogenic risk categories -- doi: 10.2196/11284
    pars.hpv52.rel_cin1_prob    = 0.019 #  DOI: https://doi.org/10.3390%2Fcancers12020270
    pars.hpv52.rel_cin2_prob    = 0.010 # DOI: https://doi.org/10.3390%2Fcancers12020270
    pars.hpv52.rel_cin3_prob    = 0.007 #  DOI: https://doi.org/10.3390%2Fcancers12020270
    pars.hpv52.rel_cancer_prob  = 0.007 #  DOI: https://doi.org/10.3390%2Fcancers12020270
    pars.hpv52.imm_boost        = 1.0 # TODO: look for data

    pars.hpv6 = sc.objdict()
    pars.hpv6.dur = dict()
    pars.hpv6.dur['none']       = dict(dist='lognormal', par1=1.8245, par2=1.0)
                                    # https://pubmed.ncbi.nlm.nih.gov/17416761/
    pars.hpv6.dur['cin1']       = dict(dist='lognormal', par1=2.0, par2=1.0) # PLACEHOLDERS; INSERT SOURCE
    pars.hpv6.dur['cin2']       = dict(dist='lognormal', par1=2.0, par2=1.0) # PLACEHOLDERS; INSERT SOURCE
    pars.hpv6.dur['cin3']       = dict(dist='lognormal', par1=2.0, par2=1.0) # PLACEHOLDERS; INSERT SOURCE
    pars.hpv6.rel_beta          = 1.0 # Transmission was relatively homogeneous across HPV genotypes, alpha species, and oncogenic risk categories -- doi: 10.2196/11284
    pars.hpv6.rel_cin1_prob     = 0.0 # Set this value to zero for non-carcinogenic genotypes
    pars.hpv6.rel_cin2_prob     = 0.0 # Set this value to zero for non-carcinogenic genotypes
    pars.hpv6.rel_cin3_prob     = 0.0 # Set this value to zero for non-carcinogenic genotypes
    pars.hpv6.rel_cancer_prob   = 0 # Set this value to zero for non-carcinogenic genotypes
    pars.hpv6.imm_boost         = 1.0 # TODO: look for data

    pars.hpv11 = sc.objdict()
    pars.hpv11.dur = dict()
    pars.hpv11.dur['none']      = dict(dist='lognormal', par1=1.8718, par2=1.0)
                                    # https://pubmed.ncbi.nlm.nih.gov/17416761/
    pars.hpv11.dur['cin1']      = dict(dist='lognormal', par1=2.0, par2=1.0) # PLACEHOLDERS; INSERT SOURCE
    pars.hpv11.dur['cin2']      = dict(dist='lognormal', par1=2.0, par2=1.0) # PLACEHOLDERS; INSERT SOURCE
    pars.hpv11.dur['cin3']      = dict(dist='lognormal', par1=2.0, par2=1.0) # PLACEHOLDERS; INSERT SOURCE
    pars.hpv11.rel_beta         = 1.0 # Transmission was relatively homogeneous across HPV genotypes, alpha species, and oncogenic risk categories -- doi: 10.2196/11284
    pars.hpv11.rel_cin1_prob    = 0.0 # Set this value to zero for non-carcinogenic genotypes
    pars.hpv11.rel_cin2_prob    = 0.0 # Set this value to zero for non-carcinogenic genotypes
    pars.hpv11.rel_cin3_prob    = 0.0 # Set this value to zero for non-carcinogenic genotypes
    pars.hpv11.rel_cancer_prob  = 0 # Set this value to zero for non-carcinogenic genotypes
    pars.hpv11.imm_boost        = 1.0 # TODO: look for data

    return _get_from_pars(pars, default, key=genotype, defaultkey='hpv16')


def get_cross_immunity(default=False, genotype=None):
    '''
    Get the cross immunity between each genotype in a sim
    '''
    pars = dict(

        hpv16 = dict(
            hpv16  = 1.0, # Default for own-immunity
            hpv18 = 0, # Assumption
            hpv31  = 0, # Assumption
            hpv33 = 0, # Assumption
            hpv45 = 0, # Assumption
            hpv52 = 0, # Assumption
            hpv58 = 0, # Assumption
            hpv6 = 0, # Assumption
            hpv11 = 0, # Assumption
        ),

        hpv18 = dict(
            hpv16=0,  # Default for own-immunity
            hpv18=1.0,  # Assumption
            hpv31=0,  # Assumption
            hpv33=0,  # Assumption
            hpv45=0,  # Assumption
            hpv52=0,  # Assumption
            hpv58=0,  # Assumption
            hpv6=0,  # Assumption
            hpv11=0,  # Assumption
        ),

        hpv31=dict(
            hpv16=0,  # Default for own-immunity
            hpv18=0,  # Assumption
            hpv31=1.0,  # Assumption
            hpv33=0,  # Assumption
            hpv45=0,  # Assumption
            hpv52=0,  # Assumption
            hpv58=0,  # Assumption
            hpv6=0,  # Assumption
            hpv11=0,  # Assumption
        ),

        hpv33=dict(
            hpv16=0,  # Default for own-immunity
            hpv18=0,  # Assumption
            hpv31=0,  # Assumption
            hpv33=1.0,  # Assumption
            hpv45=0,  # Assumption
            hpv52=0,  # Assumption
            hpv58=0,  # Assumption
            hpv6=0,  # Assumption
            hpv11=0,  # Assumption
        ),

        hpv45=dict(
            hpv16=0,  # Default for own-immunity
            hpv18=0,  # Assumption
            hpv31=0,  # Assumption
            hpv33=0,  # Assumption
            hpv45=1.0,  # Assumption
            hpv52=0,  # Assumption
            hpv58=0,  # Assumption
            hpv6=0,  # Assumption
            hpv11=0,  # Assumption
        ),

        hpv52=dict(
            hpv16=0,  # Default for own-immunity
            hpv18=0,  # Assumption
            hpv31=0,  # Assumption
            hpv33=0,  # Assumption
            hpv45=0,  # Assumption
            hpv52=1.0,  # Assumption
            hpv58=0,  # Assumption
            hpv6=0,  # Assumption
            hpv11=0,  # Assumption

        ),

        hpv58=dict(
            hpv16=0,  # Default for own-immunity
            hpv18=0,  # Assumption
            hpv31=0,  # Assumption
            hpv33=0,  # Assumption
            hpv45=0,  # Assumption
            hpv52=0,  # Assumption
            hpv58=1,  # Assumption
            hpv6=0,  # Assumption
            hpv11=0,  # Assumption

        ),

        hpv6=dict(
            hpv16=0,  # Default for own-immunity
            hpv18=0,  # Assumption
            hpv31=0,  # Assumption
            hpv33=0,  # Assumption
            hpv45=0,  # Assumption
            hpv52=0,  # Assumption
            hpv58=0,  # Assumption
            hpv6=1.0,  # Assumption
            hpv11=0,  # Assumption

        ),

        hpv11=dict(
            hpv16=0,  # Default for own-immunity
            hpv18=0,  # Assumption
            hpv31=0,  # Assumption
            hpv33=0,  # Assumption
            hpv45=0,  # Assumption
            hpv52=0,  # Assumption
            hpv58=0,  # Assumption
            hpv6=0,  # Assumption
            hpv11=1.0,  # Assumption

        ),


    )

    return _get_from_pars(pars, default, key=genotype, defaultkey='hpv16')


def get_mixing(network=None):
    '''
    Define defaults for sexual mixing matrices and the proportion of people of each age group
    who have relationships of each type.

    The mixing matrices represent males in the rows and females in the columns.
    Non-zero entires mean that there are some relationships between males/females of the age
    bands in the row/column combination. Entries >1 or <1 can be used to represent relative
    likelihoods of males of a given age cohort partnering with females of that cohort.
    For example, a mixing matrix like the following would mean that males aged 15-30 were twice
    likely to partner with females of age 15-30 compared to females aged 30-50.
        mixing = np.array([
                                #15, 30,
                            [15,  2, 1],
                            [30,  1, 1]])
    Note that the first column of the mixing matrix represents the age bins. The same age bins
    must be used for males and females, i.e. the matrix must be square.

    The proportion of people of each age group who have relationships of each type is
    given by the layer_probs array. The first row represents the age bins, the second row
    represents the proportion of females of each age who have relationships of each type, and
    the third row represents the proportion of males of each age who have relationships of
    each type.
    '''

    if network == 'default':

        mixing = dict(
            m=np.array([
            #       0,  5,  10, 15, 20, 25, 30, 35, 40, 45, 50, 55, 60, 65, 70, 75
            [ 0,    0,  0,  0,  0,  0,  0,  0,  0,  0,  0,  0,  0,  0,  0,  0,  0],
            [ 5,    0,  0,  0,  0,  0,  0,  0,  0,  0,  0,  0,  0,  0,  0,  0,  0],
            [10,    0,  0, .1,  0,  0,  0,  0,  0,  0,  0,  0,  0,  0,  0,  0,  0],
            [15,    0,  0, .1, .1,  0,  0,  0,  0,  0,  0,  0,  0,  0,  0,  0,  0],
            [20,    0,  0, .1, .1, .1, .1,  0,  0,  0,  0,  0,  0,  0,  0,  0,  0],
            [25,    0,  0, .5, .1, .5 ,.1, .1,  0,  0,  0,  0,  0,  0,  0,  0,  0],
            [30,    0,  0,  1, .5, .5, .5, .5, .1,  0,  0,  0,  0,  0,  0,  0,  0],
            [35,    0,  0, .5,  1,  1, .5,  1,  1, .5,  0,  0,  0,  0,  0,  0,  0],
            [40,    0,  0,  0, .5,  1,  1,  1,  1,  1, .5,  0,  0,  0,  0,  0,  0],
            [45,    0,  0,  0,  0, .1,  1,  1,  2,  1,  1, .5,  0,  0,  0,  0,  0],
            [50,    0,  0,  0,  0,  0, .1,  1,  1,  1,  1,  2, .5,  0,  0,  0,  0],
            [55,    0,  0,  0,  0,  0,  0, .1,  1,  1,  1,  1,  2, .5,  0,  0,  0],
            [60,    0,  0,  0,  0,  0,  0,  0, .1, .5,  1,  1,  1,  2, .5,  0,  0],
            [65,    0,  0,  0,  0,  0,  0,  0,  0,  0,  0,  1,  1,  1,  2, .5,  0],
            [70,    0,  0,  0,  0,  0,  0,  0,  0,  0,  0,  0,  1,  1,  1,  1, .5],
            [75,    0,  0,  0,  0,  0,  0,  0,  0,  0,  0,  0,  0,  1,  1,  1,  1],
        ]),
            c=np.array([
            #       0,  5,  10, 15, 20, 25, 30, 35, 40, 45, 50, 55, 60, 65, 70, 75
            [ 0,    0,  0,  0,  0,  0,  0,  0,  0,  0,  0,  0,  0,  0,  0,  0,  0],
            [ 5,    0,  0,  0,  0,  0,  0,  0,  0,  0,  0,  0,  0,  0,  0,  0,  0],
            [10,    0,  0,  1,  0,  0,  0,  0,  0,  0,  0,  0,  0,  0,  0,  0,  0],
            [15,    0,  0,  1,  1, .5,  0,  0,  0,  0,  0,  0,  0,  0,  0,  0,  0],
            [20,    0,  0, .5,  1,  1, .5,  0,  0,  0,  0,  0,  0,  0,  0,  0,  0],
            [25,    0,  0,  0,  1,  1,  1, .5,  0,  0,  0,  0,  0,  0,  0,  0,  0],
            [30,    0,  0,  0,  0,  1,  1,  1, .5,  0,  0,  0,  0,  0,  0,  0,  0],
            [35,    0,  0,  0,  0,  1,  1,  1,  1, .5,  0,  0,  0,  0,  0,  0,  0],
            [40,    0,  0,  0,  0,  0,  1,  1,  1,  1, .5,  0,  0,  0,  0,  0,  0],
            [45,    0,  0,  0,  0,  0,  1,  1,  1,  1,  1, .5,  0,  0,  0,  0,  0],
            [50,    0,  0,  0,  0,  0,  0,  1,  1,  1,  1,  1, .5,  0,  0,  0,  0],
            [55,    0,  0,  0,  0,  0,  0,  0,  1,  1,  1,  1,  1, .5,  0,  0,  0],
            [60,    0,  0,  0,  0,  0,  0,  0,  0,  1,  1,  1,  1,  1, .5,  0,  0],
            [65,    0,  0,  0,  0,  0,  0,  0,  0,  0,  1,  1,  1,  1,  2, .5,  0],
            [70,    0,  0,  0,  0,  0,  0,  0,  0,  0,  0,  1,  1,  1,  1,  1, .5],
            [75,    0,  0,  0,  0,  0,  0,  0,  0,  0,  0,  0,  1,  1,  1,  1,  1],
        ]),
            o=np.array([
            #       0,  5,  10, 15, 20, 25, 30, 35, 40, 45, 50, 55, 60, 65, 70, 75
            [ 0,    0,  0,  0,  0,  0,  0,  0,  0,  0,  0,  0,  0,  0,  0,  0,  0],
            [ 5,    0,  0,  0,  0,  0,  0,  0,  0,  0,  0,  0,  0,  0,  0,  0,  0],
            [10,    0,  0,  1,  0,  0,  0,  0,  0,  0,  0,  0,  0,  0,  0,  0,  0],
            [15,    0,  0,  1,  1, .5,  0,  0,  0,  0,  0,  0,  0,  0,  0,  0,  0],
            [20,    0,  0, .5,  1,  1, .5,  0,  0,  0,  0,  0,  0,  0,  0,  0,  0],
            [25,    0,  0,  0,  1,  1,  1, .5,  0,  0,  0,  0,  0,  0,  0,  0,  0],
            [30,    0,  0,  0,  0,  1,  1,  1, .5,  0,  0,  0,  0,  0,  0,  0,  0],
            [35,    0,  0,  0,  0,  1,  1,  1,  1, .5,  0,  0,  0,  0,  0,  0,  0],
            [40,    0,  0,  0,  0,  0,  1,  1,  1,  1, .5,  0,  0,  0,  0,  0,  0],
            [45,    0,  0,  0,  0,  0,  1,  1,  1,  1,  1, .5,  0,  0,  0,  0,  0],
            [50,    0,  0,  0,  0,  0,  0,  1,  1,  1,  1,  1, .5,  0,  0,  0,  0],
            [55,    0,  0,  0,  0,  0,  0,  0,  1,  1,  1,  1,  1, .5,  0,  0,  0],
            [60,    0,  0,  0,  0,  0,  0,  0,  0,  1,  1,  1,  1,  1, .5,  0,  0],
            [65,    0,  0,  0,  0,  0,  0,  0,  0,  0,  1,  1,  1,  1,  2, .5,  0],
            [70,    0,  0,  0,  0,  0,  0,  0,  0,  0,  0,  1,  1,  1,  1,  1, .5],
            [75,    0,  0,  0,  0,  0,  0,  0,  0,  0,  0,  0,  1,  1,  1,  1,  1],
        ]),
        )

        layer_probs = dict(
            m=np.array([
                [ 0,  5,    10,    15,   20,   25,   30,   35,    40,    45,    50,   55,   60,   65,   70,   75],
                [ 0,  0,  0.04,   0.2,  0.6,  0.8,  0.8,  0.8,  0.75,  0.65,  0.55,  0.4,  0.4,  0.4,  0.4,  0.4], # Share of females of each age who are married
                [ 0,  0,  0.01,  0.01,  0.2,  0.6,  0.8,  0.9,  0.90,  0.90,  0.90,  0.8,  0.7,  0.6,  0.5,  0.6]] # Share of males of each age who are married
            ),
            c=np.array([
                [ 0,  5,    10,    15,   20,   25,   30,   35,    40,    45,    50,   55,   60,   65,   70,   75],
                [ 0,  0,  0.10,   0.6,  0.3,  0.1,  0.1,  0.1,   0.1,  0.05,  0.01, 0.01, 0.01, 0.01, 0.01, 0.01], # Share of females of each age having casual relationships
                [ 0,  0,  0.05,   0.5,  0.5,  0.3,  0.4,  0.5,   0.5,   0.4,   0.3,  0.1, 0.05, 0.01, 0.01, 0.01]], # Share of males of each age having casual relationships
            ),
            o=np.array([
                [ 0,  5,    10,    15,   20,   25,   30,   35,    40,    45,    50,   55,   60,   65,   70,   75],
                [ 0,  0,  0.01,  0.05, 0.05, 0.04, 0.03, 0.02,  0.01,  0.01,  0.01, 0.01, 0.01, 0.01, 0.01, 0.01], # Share of females of each age having one-off relationships
                [ 0,  0,  0.01,  0.01, 0.01, 0.02, 0.03, 0.04,  0.05,  0.05,  0.03, 0.02, 0.01, 0.01, 0.01, 0.01]], # Share of males of each age having one-off relationships
            ),
        )

    elif network == 'random':
        mixing = dict(
            a=np.array([
            #       0,  5,  10, 15, 20, 25, 30, 35, 40, 45, 50, 55, 60, 65, 70, 75
            [ 0,    0,  0,  0,  0,  0,  0,  0,  0,  0,  0,  0,  0,  0,  0,  0,  0],
            [ 5,    0,  0,  0,  0,  0,  0,  0,  0,  0,  0,  0,  0,  0,  0,  0,  0],
            [10,    0,  0,  1,  0,  0,  0,  0,  0,  0,  0,  0,  0,  0,  0,  0,  0],
            [15,    0,  0,  1,  1, .5,  0,  0,  0,  0,  0,  0,  0,  0,  0,  0,  0],
            [20,    0,  0, .5,  1,  1, .5,  0,  0,  0,  0,  0,  0,  0,  0,  0,  0],
            [25,    0,  0,  0,  1,  1,  1, .5,  0,  0,  0,  0,  0,  0,  0,  0,  0],
            [30,    0,  0,  0,  0,  1,  1,  1, .5,  0,  0,  0,  0,  0,  0,  0,  0],
            [35,    0,  0,  0,  0,  1,  1,  1,  1, .5,  0,  0,  0,  0,  0,  0,  0],
            [40,    0,  0,  0,  0,  0,  1,  1,  1,  1, .5,  0,  0,  0,  0,  0,  0],
            [45,    0,  0,  0,  0,  0,  1,  1,  1,  1,  1, .5,  0,  0,  0,  0,  0],
            [50,    0,  0,  0,  0,  0,  0,  1,  1,  1,  1,  1, .5,  0,  0,  0,  0],
            [55,    0,  0,  0,  0,  0,  0,  0,  1,  1,  1,  1,  1, .5,  0,  0,  0],
            [60,    0,  0,  0,  0,  0,  0,  0,  0,  1,  1,  1,  1,  1, .5,  0,  0],
            [65,    0,  0,  0,  0,  0,  0,  0,  0,  0,  1,  1,  1,  1,  2, .5,  0],
            [70,    0,  0,  0,  0,  0,  0,  0,  0,  0,  0,  1,  1,  1,  1,  1, .5],
            [75,    0,  0,  0,  0,  0,  0,  0,  0,  0,  0,  0,  1,  1,  1,  1,  1],
        ])
        )
        layer_probs = dict(
            a=np.array([
                [ 0,  5,    10,    15,   20,   25,   30,   35,    40,    45,    50,   55,   60,   65,   70,   75],
                [ 0,  0,  0.04,   0.2,  0.6,  0.8,  0.8,  0.8,  0.75,  0.65,  0.55,  0.4,  0.4,  0.4,  0.4,  0.4], # Share of females of each age who are married
                [ 0,  0,  0.01,  0.01,  0.2,  0.6,  0.8,  0.9,  0.90,  0.90,  0.90,  0.8,  0.7,  0.6,  0.5,  0.6]] # Share of males of each age who are married
            ))

    else:
        errormsg = f'Network "{network}" not found; the choices at this stage are random and default.'
        raise ValueError(errormsg)

    return mixing, layer_probs


def get_vaccine_genotype_pars(default=False, vaccine=None):
    '''
    Define the cross-immunity of each vaccine against each genotype
    '''
    pars = dict(

        default = dict(
            hpv16=1,
            hpv18=1,  # Assumption
            hpv31=0,  # Assumption
            hpv33=0,  # Assumption
            hpv45=0,  # Assumption
            hpv52=0,  # Assumption
            hpv58=0,  # Assumption
            hpv6=0,  # Assumption
            hpv11=0,  # Assumption
        ),

        bivalent = dict(
            hpv16=1,
            hpv18=1,  # Assumption
            hpv31=0,  # Assumption
            hpv33=0,  # Assumption
            hpv45=0,  # Assumption
            hpv52=0,  # Assumption
            hpv58=0,  # Assumption
            hpv6=0,  # Assumption
            hpv11=0,  # Assumption
        ),

        quadrivalent=dict(
            hpv16=1,
            hpv18=1,  # Assumption
            hpv31=0,  # Assumption
            hpv33=0,  # Assumption
            hpv45=0,  # Assumption
            hpv52=0,  # Assumption
            hpv58=0,  # Assumption
            hpv6=1,  # Assumption
            hpv11=1,  # Assumption
        ),

        nonavalent=dict(
            hpv16=1,
            hpv18=1,  # Assumption
            hpv31=1,  # Assumption
            hpv33=1,  # Assumption
            hpv45=1,  # Assumption
            hpv52=1,  # Assumption
            hpv58=1,  # Assumption
            hpv6=1,  # Assumption
            hpv11=1,  # Assumption
        ),
    )

    pars['bivalent_2dose'] = pars['bivalent']
    pars['bivalent_3dose'] = pars['bivalent']
    pars['quadrivalent_2dose'] = pars['quadrivalent']
    pars['quadrivalent_3dose'] = pars['quadrivalent']
    pars['nonavalent_2dose'] = pars['nonavalent']
    pars['nonavalent_3dose'] = pars['nonavalent']

    return _get_from_pars(pars, default=default, key=vaccine)


def get_vaccine_dose_pars(default=False, vaccine=None):
    '''
    Define the parameters for each vaccine
    '''

    pars = dict(

        default = dict(
            imm_init  = dict(dist='beta', par1=30, par2=2), # Initial distribution of immunity
            doses     = 1, # Number of doses for this vaccine
            interval  = None, # Interval between doses
            imm_boost=None,  # For vaccines wiht >1 dose, the factor by which each additional boost increases immunity
        ),

        bivalent = dict(
            imm_init=dict(dist='beta', par1=30, par2=2),  # Initial distribution of immunity
            doses=1,  # Number of doses for this vaccine
            interval=None,  # Interval between doses
            imm_boost=None,  # For vaccines wiht >1 dose, the factor by which each additional boost increases immunity
        ),

        bivalent_2dose = dict(
            imm_init=dict(dist='beta', par1=30, par2=2),  # Initial distribution of immunity
            doses=2,  # Number of doses for this vaccine
            interval=0.5,  # Interval between doses in years
            imm_boost=1.2,  # For vaccines wiht >1 dose, the factor by which each additional boost increases immunity
        ),

        bivalent_3dose = dict(
            imm_init=dict(dist='beta', par1=30, par2=2),  # Initial distribution of immunity
            doses=3,  # Number of doses for this vaccine
            interval=[0.2, 0.5],  # Interval between doses in years
            imm_boost=[1.2, 1.1],  # Factor by which each dose increases immunity
        ),

        quadrivalent = dict(
            imm_init=dict(dist='beta', par1=30, par2=2),  # Initial distribution of immunity
            doses=1,  # Number of doses for this vaccine
            interval=None,  # Interval between doses
            imm_boost=None,  # For vaccines wiht >1 dose, the factor by which each additional boost increases immunity
        ),

        nonavalent = dict(
            imm_init=dict(dist='beta', par1=30, par2=2),  # Initial distribution of immunity
            doses=1,  # Number of doses for this vaccine
            interval=None,  # Interval between doses
            imm_boost=None,  # For vaccines wiht >1 dose, the factor by which each additional boost increases immunity
        ),
    )

    return _get_from_pars(pars, default, key=vaccine)


def get_screen_pars(screen=None):
    '''
    Define the parameters for each screen method
    should extract test positivity, inadequacy
    '''

    pars = dict(
        hpv = dict(
            by_genotype=True,
            test_positivity=dict(
                hpv=dict(
                    hpv16=0.55,
                    hpv18=0.55,
                    hpv31=0.55,
                    hpv33=0.55,
                    hpv45=0.55,
                    hpv52=0.55,
                    hpv58=0.55,
                    hpv6=0,
                    hpv11=0,
                ),
                cin1=dict(
                    hpv16=0.8415,
                    hpv18=0.8415,
                    hpv31=0.8415,
                    hpv33=0.8415,
                    hpv45=0.8415,
                    hpv52=0.8415,
                    hpv58=0.8415,
                    hpv6=0,
                    hpv11=0,
                ),
                cin2=dict(
                    hpv16=0.93,
                    hpv18=0.93,
                    hpv31=0.93,
                    hpv33=0.93,
                    hpv45=0.93,
                    hpv52=0.93,
                    hpv58=0.93,
                    hpv6=0,
                    hpv11=0,
                ),
                cin3=dict(
                    hpv16=0.984,
                    hpv18=0.984,
                    hpv31=0.984,
                    hpv33=0.984,
                    hpv45=0.984,
                    hpv52=0.984,
                    hpv58=0.984,
                    hpv6=0,
                    hpv11=0,
                ),
                cancerous=dict(
                    hpv16=0.984,
                    hpv18=0.984,
                    hpv31=0.984,
                    hpv33=0.984,
                    hpv45=0.984,
                    hpv52=0.984,
                    hpv58=0.984,
                    hpv6=0,
                    hpv11=0,
                ),
            ),
            inadequacy=0,
        ),

        hpv1618 = dict(
            by_genotype=True,
            test_positivity=dict(
                hpv=dict(
                    hpv16=1,
                    hpv18=1,
                    hpv31=0,
                    hpv33=0,
                    hpv45=0,
                    hpv52=0,
                    hpv58=0,
                    hpv6=0,
                    hpv11=0,
                ),
                cin1=dict(
                    hpv16=1,
                    hpv18=1,
                    hpv31=0,
                    hpv33=0,
                    hpv45=0,
                    hpv52=0,
                    hpv58=0,
                    hpv6=0,
                    hpv11=0,
                ),
                cin2=dict(
                    hpv16=1,
                    hpv18=1,
                    hpv31=0,
                    hpv33=0,
                    hpv45=0,
                    hpv52=0,
                    hpv58=0,
                    hpv6=0,
                    hpv11=0,
                ),
                cin3=dict(
                    hpv16=1,
                    hpv18=1,
                    hpv31=0,
                    hpv33=0,
                    hpv45=0,
                    hpv52=0,
                    hpv58=0,
                    hpv6=0,
                    hpv11=0,
                ),
                cancerous=dict(
                    hpv16=1,
                    hpv18=1,
                    hpv31=0,
                    hpv33=0,
                    hpv45=0,
                    hpv52=0,
                    hpv58=0,
                    hpv6=0,
                    hpv11=0,
                ),
            ),
            inadequacy=0,
        ),

        via=dict(
            by_genotype=False,
            test_positivity=dict(
                hpv=0.25,
                cin1=0.3,
                cin2=0.45,
                cin3=0.41,
                cancerous=0.6,
            ),
            inadequacy=0,
        ),
        via_triage=dict(
            by_genotype=False,
            test_positivity=dict(
                hpv=0.98,
                cin1=0.97,
                cin2=0.89,
                cin3=0.79,
                cancerous=0.4,
            ),
            inadequacy=0,
        ),
    )

    return _get_from_pars(pars, key=screen)

def get_treatment_pars(screen=None):
    '''
    Define the parameters for each treatment method
    '''

    pars = dict(
        persistence=dict(
            hpv16=dict(dist='beta', par1=2, par2=7),
            hpv18=dict(dist='beta', par1=2, par2=7),
            hpv31=dict(dist='beta', par1=2, par2=7),
            hpv33=dict(dist='beta', par1=2, par2=7),
            hpv45=dict(dist='beta', par1=2, par2=7),
            hpv52=dict(dist='beta', par1=2, par2=7),
            hpv58=dict(dist='beta', par1=2, par2=7),
            hpv6=dict(dist='beta', par1=2, par2=7),
            hpv11=dict(dist='beta', par1=2, par2=7),
        ),
        excisional=dict(
            efficacy=dict(
                hpv=0,
                cin1=0.936,
                cin2=0.936,
                cin3=0.936,
            ),
        ),
        ablative=dict(
            efficacy=dict(
                hpv=0,
                cin1=0.81,
                cin2=0.81,
                cin3=0.81,
            ),
        ),
        radiation=dict(
            dur=dict(dist='lognormal', par1=6.0, par2=3.0)
        )
    )

    return _get_from_pars(pars, key=screen)<|MERGE_RESOLUTION|>--- conflicted
+++ resolved
@@ -230,21 +230,12 @@
     '''
 
     prognoses = dict(
-<<<<<<< HEAD
         duration_cutoffs  = np.array([0,       1,          2,          3,          4,          5,          10]),      # Duration cutoffs (lower limits)
         seroconvert_probs = np.array([0.25,    0.5,        0.95,       1.0,        1.0,        1.0,        1.0]),    # Probability of seroconverting given duration of infection
         cin1_probs        = np.array([0.015,   0.3655,     0.86800,    1.0,        1.0,        1.0,        1.0]),   # Conditional probability of developing CIN1 given HPV infection
         cin2_probs        = np.array([0.020,   0.0287,     0.0305,     0.06427,    0.1659,     0.3011,     0.4483]),   # Conditional probability of developing CIN2 given CIN1, derived from Harvard model calibration
         cin3_probs        = np.array([0.007,   0.0097,     0.0102,     0.0219,     0.0586,     0.112,      0.1779]),   # Conditional probability of developing CIN3 given CIN2, derived from Harvard model calibration
         cancer_probs      = np.array([0.002,   0.003,      0.0564,     0.1569,     0.2908,     0.3111,     0.5586]),   # Conditional probability of developing cancer given CIN3, derived from Harvard model calibration
-=======
-        duration_cutoffs  = np.array([0,       1,          2,          3,          4,        5,         6]),      # Duration cutoffs (lower limits)
-        seroconvert_probs = np.array([0.25,    0.5,        0.95,       1.0,        1.0,      1.0,       1.0]),    # Probability of seroconverting given duration of infection
-        cin1_probs        = np.array([0.015,   0.03655,    0.36800,    0.655,      0.95,     0.99,      0.99]),   # Conditional probability of developing CIN1 given HPV infection
-        cin2_probs        = np.array([0.015,   0.0355,     0.1680,     0.20655,    0.60,     0.8,       0.85]),   # Conditional probability of developing CIN2 given CIN1
-        cin3_probs        = np.array([0.15,    0.455,      0.60,       0.655,      0.70,     0.85,      0.9]),    # Conditional probability of developing CIN3 given CIN2
-        cancer_probs      = np.array([0.0055,  0.0655,     0.2080,     0.50655,    0.95,     0.98,      1.0]),    # Conditional probability of developing cancer given CIN3
->>>>>>> 0ef0d480
         )
 
     # Check that lengths match
