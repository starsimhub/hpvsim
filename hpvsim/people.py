'''
Defines the People class and functions associated with making people and handling
the transitions between states (e.g., from susceptible to infected).
'''

#%% Imports
import numpy as np
import sciris as sc
from . import utils as hpu
from . import defaults as hpd
from . import base as hpb
from . import population as hppop
from . import plotting as hpplt
from . import immunity as hpimm


__all__ = ['People']

class People(hpb.BasePeople):
    '''
    A class to perform all the operations on the people -- usually not invoked directly.

    This class is usually created automatically by the sim. The only required input
    argument is the population size, but typically the full parameters dictionary
    will get passed instead since it will be needed before the People object is
    initialized. However, ages, contacts, etc. will need to be created separately --
    see ``hpv.make_people()`` instead.

    Note that this class handles the mechanics of updating the actual people, while
    ``hpv.BasePeople`` takes care of housekeeping (saving, loading, exporting, etc.).
    Please see the BasePeople class for additional methods.

    Args:
        pars (dict): the sim parameters, e.g. sim.pars -- alternatively, if a number, interpreted as n_agents
        strict (bool): whether or not to only create keys that are already in self.meta.person; otherwise, let any key be set
        pop_trend (dataframe): a dataframe of years and population sizes, if available
        kwargs (dict): the actual data, e.g. from a popdict, being specified

    **Examples**::

        ppl1 = hpv.People(2000)

        sim = hpv.Sim()
        ppl2 = hpv.People(sim.pars)
    '''
    
    #%% Basic methods

    def __init__(self, pars, strict=True, pop_trend=None, pop_age_trend=None, **kwargs):

        # Initialize the BasePeople, which also sets things up for filtering
        super().__init__(pars)
        
        # Handle pars and settings

        # Other initialization
        self.pop_trend = pop_trend
        self.pop_age_trend = pop_age_trend
        self.init_contacts() # Initialize the contacts
        self.ng = self.pars['n_genotypes']
        self.na = len(self.pars['age_bins'])-1
        # self.dysp_keys = ['dysplasias', 'cancers']

        self.lag_bins = np.linspace(0,50,51)
        self.rship_lags = dict()
        for lkey in self.layer_keys():
            self.rship_lags[lkey] = np.zeros(len(self.lag_bins)-1, dtype=hpd.default_float)

        # Store age bins
        self.age_bins = self.pars['age_bins'] # Age bins for age results

        if strict:
            self.lock() # If strict is true, stop further keys from being set (does not affect attributes)

        # Store flows to be computed during simulation
        self.init_flows()

        # Although we have called init(), we still need to call initialize()
        self.initialized = False
        
        # Store kwargs here for now, to be dealt with during initialize()
        self.kwargs = kwargs

        return


    def init_flows(self):
        ''' Initialize flows to be zero '''
        df = hpd.default_float
        self.flows              = {key: 0 for key in hpd.flow_keys}
        self.genotype_flows     = {key: np.zeros(self.ng, dtype=df) for key in hpd.genotype_flow_keys}
        self.age_flows          = {key: np.zeros(self.na, dtype=df) for key in hpd.flow_keys}
        self.sex_flows          = {f'{key}'         : np.zeros(2, dtype=df) for key in hpd.by_sex_keys}
        self.demographic_flows  = {f'{key}'         : 0 for key in hpd.dem_keys}
        return
    
    
    def scale_flows(self, inds):
        '''
        Return the scaled versions of the flows -- replacement for len(inds) 
        followed by scale factor multiplication
        '''
        return self.scale[inds].sum()


    def increment_age(self):
        ''' Let people age by one timestep '''
        self.age[self.alive] += self.dt
        return


    def initialize(self, sim_pars=None, hivsim=None):
        ''' Perform initializations '''
        super().initialize() # Initialize states
        
        # Handle partners and contacts
        kwargs = self.kwargs
        if 'partners' in kwargs:
            self.partners[:] = kwargs.pop('partners') # Store the desired concurrency
        if 'current_partners' in kwargs:
            self.current_partners[:] = kwargs.pop('current_partners') # Store current actual number - updated each step though
            for ln,lkey in enumerate(self.layer_keys()):
                self.rship_start_dates[ln,self.current_partners[ln]>0] = 0
        if 'contacts' in kwargs:
            self.add_contacts(kwargs.pop('contacts')) # Also updated each step

        # Handle all other values, e.g. age
        for key,value in kwargs.items():
            if self._lock:
                self.set(key, value)
            elif key in self._data:
                self[key][:] = value
            else:
                self[key] = value
        
        # Set the scale factor
        self.scale[:] = sim_pars['pop_scale']
        
        # Additional validation
        self.validate(sim_pars=sim_pars) # First, check that essential-to-match parameters match
        self.set_pars(pars=sim_pars, hivsim=hivsim) # Replace the saved parameters with this simulation's
        self.initialized = True
        return


    def update_states_pre(self, t, year=None):
        ''' Perform all state updates at the current timestep '''

        # Initialize
        self.t = t
        self.dt = self.pars['dt']
        self.init_flows()

        # Let people age by one time step
        self.increment_age()

        # Check for HIV acquisitions
        if self.pars['model_hiv']:
            self.flows['hiv_infections'] = self.hivsim.apply(year=year)

        # Perform updates that are not genotype-specific
        update_freq = max(1, int(self.pars['dt_demog'] / self.pars['dt'])) # Ensure it's an integer not smaller than 1
        if t % update_freq == 0:

            # Apply death rates from other causes
            other_deaths, deaths_female, deaths_male    = self.apply_death_rates(year=year)
            self.demographic_flows['other_deaths']      = other_deaths
            self.sex_flows['other_deaths_by_sex'][0]    = deaths_female
            self.sex_flows['other_deaths_by_sex'][1]    = deaths_male

            # Add births
            new_births = self.add_births(year=year)
            self.demographic_flows['births'] = new_births

            # Check migration
            migration = self.check_migration(year=year)
            self.demographic_flows['migration'] = migration

        # Perform updates that are genotype-specific
        ng = self.pars['n_genotypes']
        for g in range(ng):
            self.check_transformation(g) # check for new transformations, persistence, or clearance
            cases_by_age, cases = self.check_cancer(g)
            self.update_severity(g)
            self.check_clearance(g)
            self.flows['cancers'] += cases  # Increment flows (summed over all genotypes)
            self.genotype_flows['cancers'][g] = cases  # Store flows by genotype
            self.age_flows['cancers'] += cases_by_age  # Increment flows by age (summed over all genotypes)

        # Perform updates that are not genotype specific
        self.flows['cancer_deaths'] = self.check_cancer_deaths()

        # Before applying interventions or new infections, calculate the pool of susceptibles
        self.sus_pool = self.susceptible.all(axis=0) # True for people with no infection at the start of the timestep

        return

    
    #%% Disease progression methods
    def set_prognoses(self, inds, g, gpars, dt):
        '''
        Assigns prognoses for all infected women on day of infection.
        '''

        # Set length of infection, which is moderated by any prior cell-level immunity
        cell_imm = self.cell_imm[g, inds]
        self.dur_episomal[g, inds]  = hpu.sample(**gpars['dur_episomal'], size=len(inds))*(1-cell_imm)
        self.dur_infection[g, inds] = self.dur_episomal[g, inds] # For women who transform, the length of time that they have transformed infection is added to this later

        # Set infection severity and outcomes
        self.set_severity_pars(inds, g, gpars)
        self.set_severity(inds, g, gpars, dt)

        return


    def set_severity_pars(self, inds, g, gpars):
        '''
        Set disease severity properties
        '''
        self.sev_rate[g, inds] = hpu.sample(dist='normal_pos', par1=gpars['sev_rate'], par2=gpars['sev_rate_sd'], size=len(inds)) # Sample
        self.sev_infl[g, inds] = gpars['sev_infl'] * self.rel_sev_infl[inds] # Store points of inflection

        return


    def set_severity(self, inds, g, gpars, dt):
        '''
        Set severity levels for individual women
        '''

        # Firstly, calculate the overall maximal severity that each woman will have
        dur_episomal = self.dur_episomal[g, inds]
        sev_infl = self.sev_infl[g, inds]
        sev_rate = self.sev_rate[g, inds]
        sevs = hpu.logf2(dur_episomal, sev_infl, sev_rate)
        self.sev[g, inds] = 0 # Severity starts at 0 on day 1 of infection

        # Now figure out probabilities of cellular transformations preceding cancer, based on this severity level
        transform_prob = gpars['transform_prob']
        n_extra = self.pars['ms_agent_ratio']
        cancer_scale = self.pars['pop_scale'] / n_extra
        if n_extra > 1:
            transform_probs = hpu.transform_prob(transform_prob, sevs)
            is_transform = hpu.binomial_arr(transform_probs)
            transform_inds = inds[is_transform]
            self.scale[transform_inds] = cancer_scale  # Shrink the weight of the original agents, but otherwise leave them the same

            # Create extra disease severity values
            full_size = (len(inds), n_extra)  # Main axis is indices, but include columns for multiscale agents
            extra_sev_rate = hpu.sample(dist='normal_pos', par1=gpars['sev_rate'], par2=gpars['sev_rate_sd'], size=full_size)
            extra_dur_episomal = hpu.sample(**gpars['dur_episomal'], size=full_size)
            sev_infl = gpars['sev_infl'] # This assumes none of the extra agents have HIV...
            extra_sev = hpu.logf2(extra_dur_episomal, sev_infl, extra_sev_rate)

            # Based on the severity values, determine transformation probabilities
            extra_transform_probs = hpu.transform_prob(transform_prob, extra_sev[:, 1:])
            extra_transform_bools = hpu.binomial_arr(extra_transform_probs)
            extra_transform_bools *= self.level0[inds, None]  # Don't allow existing cancer agents to make more cancer agents
            extra_transform_counts = extra_transform_bools.sum(axis=1)  # Find out how many new cancer cases we have
            n_new_agents = extra_transform_counts.sum()  # Total number of new agents
            if n_new_agents:  # If we have more than 0, proceed
                extra_source_lists = []
                for i, count in enumerate(extra_transform_counts):
                    ii = inds[i]
                    if count:  # At least 1 new cancer agent, plus person is not already a cancer agent
                        extra_source_lists.append([ii] * int(count))  # Duplicate the current index count times
                extra_source_inds = np.concatenate(extra_source_lists).flatten()  # Assemble the sources for these new agents
                n_new_agents = len(extra_source_inds)  # The same as above, *unless* a cancer agent tried to spawn more cancer agents

                # Create the new agents and assign them the same properties as the existing agents
                new_inds = self._grow(n_new_agents)
                for state in self.meta.all_states:
                    if state.ndim == 1:
                        self[state.name][new_inds] = self[state.name][extra_source_inds]
                    elif state.ndim == 2:
                        self[state.name][:, new_inds] = self[state.name][:, extra_source_inds]

                # Reset the states for the new agents
                self.level0[new_inds] = False
                self.level1[new_inds] = True
                self.scale[new_inds] = cancer_scale

                # Add the new indices onto the existing vectors
                inds = np.append(inds, new_inds)
                is_transform = np.append(is_transform, np.full(len(new_inds), fill_value=True))
                new_sev_rate = extra_sev_rate[:,1:][extra_transform_bools]
                new_dur_episomal = extra_dur_episomal[:,1:][extra_transform_bools]
                self.sev_rate[g, new_inds] = new_sev_rate
                self.dur_episomal[g, new_inds] = new_dur_episomal
                self.dur_infection[g, new_inds] = new_dur_episomal
                self.date_infectious[g, new_inds] = self.t
                self.date_exposed[g, new_inds] = self.t
                dur_episomal = np.append(dur_episomal, new_dur_episomal)

        # First check indices, including new cancer agents
        transform_probs = np.zeros(len(inds))
        if n_extra > 1:
            transform_probs[is_transform] = 1  # Make sure inds that got assigned cancer above dont get stochastically missed
        else:
            transform_probs = hpu.transform_prob(transform_prob, hpu.logf2(self.dur_episomal[g,inds], sev_infl, self.sev_rate[g,inds]))

        # Set dates of cin1, 2, 3 for all women who get infected
        self.date_cin1[g, inds] = self.t + sc.randround(hpu.invlogf2(self.pars['clinical_cutoffs']['precin'], sev_infl, self.sev_rate[g, inds])/dt)
        self.date_cin2[g, inds] = self.t + sc.randround(hpu.invlogf2(self.pars['clinical_cutoffs']['cin1'], sev_infl, self.sev_rate[g, inds])/dt)
        self.date_cin3[g, inds] = self.t + sc.randround(hpu.invlogf2(self.pars['clinical_cutoffs']['cin2'], sev_infl, self.sev_rate[g, inds])/dt)
        # self.date_carcinoma[g, inds] = self.t + sc.randround(hpu.invlogf2(self.pars['clinical_cutoffs']['cin3'], sev_infl, self.sev_rate[g, inds])/dt)

        # Now handle women who transform - need to adjust their length of infection and set more dates
        is_transform = hpu.binomial_arr(transform_probs)
        transform_inds = inds[is_transform]
        no_cancer_inds = inds[~is_transform]  # Indices of those who eventually heal lesion/clear infection
        time_to_clear = dur_episomal[~is_transform]
        self.date_clearance[g, no_cancer_inds] = np.fmax(self.date_clearance[g, no_cancer_inds],
                                                         self.date_exposed[g, no_cancer_inds] +
                                                         sc.randround(time_to_clear / dt))

        self.date_transformed[g, transform_inds] = self.t + sc.randround(dur_episomal[is_transform] / dt)
        dur_transformed = hpu.sample(**self.pars['dur_transformed'], size=len(transform_inds))
        self.date_cancerous[g, transform_inds] = self.date_transformed[g, transform_inds] + sc.randround(dur_transformed / dt)
        self.dur_infection[g, transform_inds] = self.dur_infection[g, transform_inds] + dur_transformed

        dur_cancer = hpu.sample(**self.pars['dur_cancer'], size=len(transform_inds))
        self.date_dead_cancer[transform_inds] = self.date_cancerous[g, transform_inds] + sc.randround(dur_cancer / dt)
        self.dur_cancer[g, transform_inds] = dur_cancer

        return

    def update_severity(self, genotype):
        ''' Update disease severity for women with infection'''
        gpars = self.pars['genotype_pars']
        gmap = self.pars['genotype_map']
        fg_inds = hpu.true(self.is_female & self.infectious[genotype,:])
        sev_rate = self.sev_rate[genotype, fg_inds]
        sev_infl = self.sev_infl[genotype, fg_inds]
<<<<<<< HEAD
        dur_episomal = (self.t - self.date_exposed[genotype, fg_inds])*self.dt
=======
        dur_episomal = (self.t - self.date_exposed[genotype, fg_inds]) * self.dt
>>>>>>> 3802a97e
        if (dur_episomal<0).any():
            errormsg = 'Durations cannot be less than zero.'
            raise ValueError(errormsg)

        self.sev[genotype, fg_inds] = hpu.logf2(dur_episomal, sev_infl, sev_rate)
        if (np.isnan(self.sev[genotype, fg_inds])).any():
            errormsg = 'Invalid severity values.'
            raise ValueError(errormsg)

        return


    #%% Methods for updating partnerships
    def dissolve_partnerships(self, t=None):
        ''' Dissolve partnerships '''

        n_dissolved = dict()

        for lno,lkey in enumerate(self.layer_keys()):
            layer = self.contacts[lkey]
            to_dissolve = (~self['alive'][layer['m']]) + (~self['alive'][layer['f']]) + ( (self.t*self.pars['dt']) > layer['end']).astype(bool)
            dissolved = layer.pop_inds(to_dissolve) # Remove them from the contacts list

            # Update current number of partners
            unique, counts = hpu.unique(np.concatenate([dissolved['f'],dissolved['m']]))
            self.current_partners[lno,unique] -= counts
            self.rship_end_dates[lno, unique] = self.t
            n_dissolved[lkey] = len(dissolved['f'])

        return n_dissolved # Return the number of dissolved partnerships by layer


    def create_partnerships(self, tind, mixing, layer_probs, cross_layer, dur_pship, acts, age_act_pars, pref_weight=100):
        '''
        Create partnerships. All the hard work of creating the contacts is done by hppop.make_contacts,
        which in turn relies on hpu.create_edgelist for creating the edgelist. This method is just a light wrapper
        that passes in the arguments in the right format and the updates relationship info stored in the People class.
        '''
        # Initialize
        new_pships = dict()

        # Loop over layers
        for lno, lkey in enumerate(self.layer_keys()):
            pship_args = dict(
                lno=lno, tind=tind, partners=self.partners[lno], current_partners=self.current_partners,
                sexes=self.sex, ages=self.age, debuts=self.debut, is_female=self.is_female, is_active=self.is_active,
                mixing=mixing[lkey], layer_probs=layer_probs[lkey], cross_layer=cross_layer,
                pref_weight=pref_weight, durations=dur_pship[lkey], acts=acts[lkey], age_act_pars=age_act_pars[lkey]
            )
            new_pships[lkey], current_partners, new_pship_inds, new_pship_counts = hppop.make_contacts(**pship_args)

            # Update relationship info
            self.current_partners[:] = current_partners
            if len(new_pship_inds):
                self.rship_start_dates[lno, new_pship_inds] = self.t
                self.n_rships[lno, new_pship_inds] += new_pship_counts
                lags = self.rship_start_dates[lno, new_pship_inds] - self.rship_end_dates[lno, new_pship_inds]
                self.rship_lags[lkey] += np.histogram(lags, self.lag_bins)[0]

        self.add_contacts(new_pships)

        return



    #%% Methods for updating state
    def check_inds(self, current, date, filter_inds=None):
        ''' Return indices for which the current state is false and which meet the date criterion '''
        if filter_inds is None:
            not_current = hpu.false(current)
        else:
            not_current = hpu.ifalsei(current, filter_inds)
        has_date = hpu.idefinedi(date, not_current)
        inds     = hpu.itrue(self.t >= date[has_date], has_date)
        return inds


    def check_inds_true(self, current, date, filter_inds=None):
        ''' Return indices for which the current state is true and which meet the date criterion '''
        if filter_inds is None:
            current_inds = hpu.true(current)
        else:
            current_inds = hpu.itruei(current, filter_inds)
        has_date = hpu.idefinedi(date, current_inds)
        inds     = hpu.itrue(self.t >= date[has_date], has_date)
        return inds

    def check_transformation(self, genotype):
        ''' Check for new transformations, clearance or persistence '''
        # Only include infectious, episomal females who haven't already cleared infection
        filter_inds = self.true_by_genotype('episomal', genotype)
        inds = self.check_inds(self.transformed[genotype,:], self.date_transformed[genotype,:], filter_inds=filter_inds)
        self.transformed[genotype, inds] = True  # Now transformed, cannot clear
        self.date_clearance[genotype, inds] = np.nan  # Remove their clearance dates
        return


    def check_cancer(self, genotype):
        ''' Check for new progressions to cancer '''
        filter_inds = self.true('transformed')
        inds = self.check_inds(self.cancerous[genotype,:], self.date_cancerous[genotype,:], filter_inds=filter_inds)

        # Set infectious states
        self.susceptible[:, inds] = False  # No longer susceptible to any genotype
        self.infectious[:, inds] = False  # No longer counted as infectious with any genotype
        self.inactive[:,inds] = True  # If this person has any other infections from any other genotypes, set them to inactive

        self.date_clearance[:, inds] = np.nan  # Remove their clearance dates for all genotypes

        # Deal with dysplasia states and dates
        for g in range(self.ng):
            if g != genotype:
                self.date_cancerous[g, inds] = np.nan  # Remove their date of cancer for all genotypes but the one currently causing cancer
                self.date_cin1[g, inds] = np.nan
                self.date_cin2[g, inds] = np.nan
                self.date_cin3[g, inds] = np.nan
            else:
                date_cin2 = self.date_cin2[g,inds]
                change_inds = hpu.true(date_cin2 > self.t)
                self.date_cin2[g,inds[change_inds]] = np.nan

                date_cin3 = self.date_cin3[g,inds]
                change_inds = hpu.true(date_cin3 > self.t)
                self.date_cin3[g,inds[change_inds]] = np.nan

        # Set the properties related to cell changes and disease severity markers
        self.cancerous[genotype, inds] = True
        self.episomal[:, inds] = False  # No longer counted as episomal with any genotype
        self.transformed[:, inds] = False  # No longer counted as transformed with any genotype
        self.sev[:, inds] = np.nan # NOTE: setting this to nan means this people no longer counts as CIN1/2/3, since those categories are based on this value

        # Age results
        cases_by_age = np.histogram(self.age[inds], bins=self.age_bins, weights=self.scale[inds])[0]

        return cases_by_age, self.scale_flows(inds)


    def check_cancer_deaths(self):
        '''
        Check for new deaths from cancer
        '''
        filter_inds = self.true('cancerous')
        inds = self.check_inds(self.dead_cancer, self.date_dead_cancer, filter_inds=filter_inds)
        self.remove_people(inds, cause='cancer')
        if len(inds):
            cases_by_age = np.histogram(self.age[inds], bins=self.age_bins, weights=self.scale[inds])[0]

        # check which of these were detected by symptom or screening
        self.flows['detected_cancer_deaths'] += self.scale_flows(hpu.true(self.detected_cancer[inds]))

        return self.scale_flows(inds)


    def check_clearance(self, genotype):
        '''
        Check for HPV clearance.
        '''
        filter_inds = self.true_by_genotype('infectious', genotype)
        inds = self.check_inds_true(self.infectious[genotype,:], self.date_clearance[genotype,:], filter_inds=filter_inds)

        # Determine who clears and who controls
        latent_probs = np.full(len(inds), self.pars['hpv_control_prob'], dtype=hpd.default_float)
        latent_bools = hpu.binomial_arr(latent_probs)

        latent_inds = inds[latent_bools]
        cleared_inds = inds[~latent_bools]

        # Now reset disease states
        if len(cleared_inds):
            self.susceptible[genotype, cleared_inds] = True
            self.infectious[genotype, cleared_inds] = False
            self.inactive[genotype, cleared_inds] = False # should already be false
            female_cleared_inds = np.intersect1d(cleared_inds, self.f_inds) # Only give natural immunity to females
            hpimm.update_peak_immunity(self, female_cleared_inds, imm_pars=self.pars, imm_source=genotype) # update immunity

        if len(latent_inds):
            self.susceptible[genotype, latent_inds] = False # should already be false
            self.infectious[genotype, latent_inds] = False
            self.inactive[genotype, latent_inds] = True
            self.date_clearance[genotype, latent_inds] = np.nan

        # Whether infection is controlled on not, clear all cell changes and severity markeres
        self.episomal[genotype, inds] = False
        self.transformed[genotype, inds] = False
        self.sev[genotype, inds] = np.nan
        self.sev_rate[genotype, inds] = np.nan
        self.date_cin1[genotype, inds] = np.nan
        self.date_cin2[genotype, inds] = np.nan
        self.date_cin3[genotype, inds] = np.nan
        self.date_carcinoma[genotype, inds] = np.nan

        return


    def apply_death_rates(self, year=None):
        '''
        Apply death rates to remove people from the population
        NB people are not actually removed to avoid issues with indices
        '''

        death_pars = self.pars['death_rates']
        all_years = np.array(list(death_pars.keys()))
        base_year = all_years[0]
        age_bins = death_pars[base_year]['m'][:,0]
        age_inds = np.digitize(self.age, age_bins)-1
        death_probs = np.empty(len(self), dtype=hpd.default_float)
        year_ind = sc.findnearest(all_years, year)
        nearest_year = all_years[year_ind]
        mx_f = death_pars[nearest_year]['f'][:,1]*self.pars['dt_demog']
        mx_m = death_pars[nearest_year]['m'][:,1]*self.pars['dt_demog']

        death_probs[self.is_female] = mx_f[age_inds[self.is_female]]
        death_probs[self.is_male] = mx_m[age_inds[self.is_male]]
        death_probs[self.age>100] = 1 # Just remove anyone >100
        death_probs[~self.alive] = 0
        death_probs *= self.pars['rel_death'] # Adjust overall death probabilities

        # Get indices of people who die of other causes
        death_inds = hpu.true(hpu.binomial_arr(death_probs))
        deaths_female = self.scale_flows(hpu.true(self.is_female[death_inds]))
        deaths_male = self.scale_flows(hpu.true(self.is_male[death_inds]))
        other_deaths = self.remove_people(death_inds, cause='other') # Apply deaths

        return other_deaths, deaths_female, deaths_male


    def add_births(self, year=None, new_births=None, ages=0, immunity=None):
        '''
        Add more people to the population

        Specify either the year from which to retrieve the birth rate, or the absolute number
        of new people to add. Must specify one or the other. People are added in-place to the
        current `People` instance.
        '''

        assert (year is None) != (new_births is None), 'Must set either year or n_births, not both'

        if new_births is None:
            years = self.pars['birth_rates'][0]
            rates = self.pars['birth_rates'][1]
            this_birth_rate = self.pars['rel_birth']*np.interp(year, years, rates)*self.pars['dt_demog']/1e3
            new_births = sc.randround(this_birth_rate*self.n_alive_level0) # Crude births per 1000

        if new_births>0:
            # Generate other characteristics of the new people
            uids, sexes, debuts, partners = hppop.set_static(new_n=new_births, existing_n=len(self), pars=self.pars)
            
            # Grow the arrays
            new_inds = self._grow(new_births)
            self.uid[new_inds]        = uids
            self.age[new_inds]        = ages
            self.scale[new_inds]      = self.pars['pop_scale']
            self.sex[new_inds]        = sexes
            self.debut[new_inds]      = debuts
            self.partners[:,new_inds] = partners

            if immunity is not None:
                self.nab_imm[:,new_inds] = immunity


        return new_births*self.pars['pop_scale'] # These are not indices, so they scale differently


    def check_migration(self, year=None):
        """
        Check if people need to immigrate/emigrate in order to make the population
        size correct.
        """

        if self.pars['use_migration'] and self.pop_trend is not None:

            # Pull things out
            sim_start = self.pars['start']
            sim_pop0 = self.pars['n_agents']
            data_years = self.pop_trend.year.values
            data_pop = self.pop_trend.pop_size.values
            data_min = data_years[0]
            data_max = data_years[-1]
            age_dist_data = self.pop_age_trend[self.pop_age_trend.year == int(year)]

            # No migration if outside the range of the data
            if year < data_min:
                return 0
            elif year > data_max:
                return 0
            if sim_start < data_min: # Figure this out later, can't use n_agents then
                errormsg = 'Starting the sim earlier than the data is not hard, but has not been done yet'
                raise NotImplementedError(errormsg)

            # Do basic calculations
            data_pop0 = np.interp(sim_start, data_years, data_pop)
            scale = sim_pop0 / data_pop0 # Scale factor
            alive_inds = hpu.true(self.alive_level0)
            ages = self.age[alive_inds].astype(int) # Return ages for everyone level 0 and alive
            count_ages = np.bincount(ages, minlength=age_dist_data.shape[0]) # Bin and count them
            expected = age_dist_data['PopTotal'].values*scale # Compute how many of each age we would expect in population
            difference = np.array([int(i) for i in (expected - count_ages)]) # Compute difference between expected and simulated for each age
            n_migrate = np.sum(difference) # Compute total migrations (in and out)
            ages_to_remove = hpu.true(difference<0) # Ages where we have too many, need to apply emigration
            n_to_remove = [int(i) for i in difference[ages_to_remove]] # Determine number of agents to remove for each age
            ages_to_add = hpu.true(difference>0) # Ages where we have too few, need to apply imigration
            n_to_add = [int(i) for i in difference[ages_to_add]] # Determine number of agents to add for each age
            ages_to_add_list = np.repeat(ages_to_add, n_to_add)
            self.add_births(new_births=len(ages_to_add_list), ages=np.array(ages_to_add_list))

            for ind, diff in enumerate(n_to_remove): #TODO: is there a faster way to do this than in a for loop?
                age = ages_to_remove[ind]
                alive_this_age_inds = np.where(ages==age)[0]
                inds = hpu.choose(len(alive_this_age_inds), -diff)
                migrate_inds = alive_inds[alive_this_age_inds[inds]]
                self.remove_people(migrate_inds, cause='emigration')  # Remove people

        else:
            n_migrate = 0

        return n_migrate*self.pars['pop_scale'] # These are not indices, so they scale differently



    #%% Methods to make events occur (death, infection, others TBC)
    def make_naive(self, inds):
        '''
        Make a set of people naive. This is used during dynamic resampling.

        Args:
            inds (array): list of people to make naive
        '''
        for key in self.meta.states:
            if key in ['susceptible']:
                self[key][:, inds] = True
            elif key in ['other_dead']:
                self[key][inds] = False
            else:
                self[key][:, inds] = False

        # Reset immunity
        for key in self.meta.imm_states:
            self[key][:, inds] = 0

        # Reset dates
        for key in self.meta.dates + self.meta.durs:
            self[key][:, inds] = np.nan

        return


    def infect(self, inds, g=None, layer=None):
        '''
        Infect people and determine their eventual outcomes.
        Method also deduplicates input arrays in case one agent is infected many times
        and stores who infected whom in infection_log list.

        Args:
            inds      (array): array of people to infect
            g         (int):   int of genotype to infect people with
            layer     (str):   contact layer this infection was transmitted on

        Returns:
            count (int): number of people infected
        '''

        if len(inds) == 0:
            return 0

        # Check whether anyone is already infected with genotype - this should not happen because we only
        # infect susceptible people
        if len(hpu.true(self.infectious[g,inds])):
            errormsg = f'Attempting to reinfect the following agents who are already infected with genotype {g}: {hpu.itruei(self.infectious[g,:],inds)}'
            raise ValueError(errormsg)

        dt = self.pars['dt']

        # Set date of infection and exposure
        base_t = self.t
        self.date_infectious[g,inds] = base_t
        if layer != 'reactivation':
            self.date_exposed[g,inds] = base_t

        # Count reinfections and remove any previous dates
        self.genotype_flows['reinfections'][g]  += self.scale_flows((~np.isnan(self.date_clearance[g, inds])).nonzero()[-1])
        self.flows['reinfections']              += self.scale_flows((~np.isnan(self.date_clearance[g, inds])).nonzero()[-1])
        for key in ['date_clearance', 'date_transformed']:
            self[key][g, inds] = np.nan

        # Count reactivations and adjust latency status
        if layer == 'reactivation':
            self.genotype_flows['reactivations'][g] += self.scale_flows(inds)
            self.flows['reactivations']             += self.scale_flows(inds)
            self.age_flows['reactivations']         += np.histogram(self.age[inds], bins=self.age_bins, weights=self.scale[inds])[0]
            self.latent[g, inds] = False # Adjust states -- no longer latent

        # Update states, genotype info, and flows
        self.susceptible[g, inds]   = False # no longer susceptible
        self.infectious[g, inds]    = True  # now infectious
        self.episomal[g, inds]      = True  # now episomal
        self.inactive[g, inds]      = False  # no longer inactive

        # Add to flow results. Note, we only count these infectious in the results if they happened at this timestep
        if layer != 'seed_infection':
            # Create overall flows
            self.flows['infections']                += self.scale_flows(inds) # Add the total count to the total flow data
            self.genotype_flows['infections'][g]    += self.scale_flows(inds) # Add the count by genotype to the flow data
            self.age_flows['infections'][:]         += np.histogram(self.age[inds], bins=self.age_bins, weights=self.scale[inds])[0]

            # Create by-sex flows
            infs_female = self.scale_flows(hpu.true(self.is_female[inds]))
            infs_male = self.scale_flows(hpu.true(self.is_male[inds]))
            self.sex_flows['infections_by_sex'][0] += infs_female
            self.sex_flows['infections_by_sex'][1] += infs_male

        # Now use genotype-specific prognosis probabilities to determine what happens.
        # Only women can progress beyond infection.
        f_inds = hpu.itruei(self.is_female,inds)
        m_inds = hpu.itruei(self.is_male,inds)

        # Compute disease progression for females
        if len(f_inds)>0:
            gpars = self.pars['genotype_pars'][self.pars['genotype_map'][g]]
            self.set_prognoses(f_inds, g, gpars, dt)

        # Compute infection clearance for males
        if len(m_inds)>0:
            dur_infection = hpu.sample(**self.pars['dur_infection_male'], size=len(m_inds))
            self.date_clearance[g, m_inds] = self.date_infectious[g, m_inds] + np.ceil(dur_infection/dt)  # Date they clear HPV infection (interpreted as the timestep on which they recover)

        return self.scale_flows(inds) # For incrementing counters


    def remove_people(self, inds, cause=None):
        ''' Remove people - used for death and migration '''

        if cause == 'other':
            self.date_dead_other[inds] = self.t
            self.dead_other[inds] = True
        elif cause == 'cancer':
            self.dead_cancer[inds] = True
        elif cause == 'emigration':
            self.emigrated[inds] = True
        elif cause == 'hiv':
            pass # handled by hivsim
        else:
            errormsg = f'Cause of death must be one of "other", "cancer", or "emigration", not {cause}.'
            raise ValueError(errormsg)

        # Set states to false
        self.alive[inds] = False
        for state in hpd.total_stock_keys:
            self[state][:, inds] = False
        for state in hpd.other_stock_keys:
            self[state][inds] = False

        # Wipe future dates
        future_dates = [date.name for date in self.meta.dates]
        for future_date in future_dates:
            ndims = len(self[future_date].shape)
            if ndims == 1:
                iinds = (self[future_date][inds] > self.t).nonzero()[-1]
                if len(iinds):
                    self[future_date][inds[iinds]] = np.nan
            elif ndims == 2:
                genotypes_to_clear, iinds = (self[future_date][:, inds] >= self.t).nonzero()
                if len(iinds):
                    self[future_date][genotypes_to_clear, inds[iinds]] = np.nan

        return self.scale_flows(inds)


    #%% Analysis methods

    def plot(self, *args, **kwargs):
        '''
        Plot statistics of the population -- age distribution, numbers of contacts,
        and overall weight of contacts (number of contacts multiplied by beta per
        layer).

        Args:
            bins      (arr)   : age bins to use (default, 0-100 in one-year bins)
            width     (float) : bar width
            font_size (float) : size of font
            alpha     (float) : transparency of the plots
            fig_args  (dict)  : passed to pl.figure()
            axis_args (dict)  : passed to pl.subplots_adjust()
            plot_args (dict)  : passed to pl.plot()
            do_show   (bool)  : whether to show the plot
            fig       (fig)   : handle of existing figure to plot into
        '''
        fig = hpplt.plot_people(people=self, *args, **kwargs)
        return fig


    def story(self, uid, *args):
        '''
        Print out a short history of events in the life of the specified individual.

        Args:
            uid (int/list): the person or people whose story is being regaled
            args (list): these people will tell their stories too

        **Example**::

            sim = hpv.Sim(pop_type='hybrid', verbose=0)
            sim.run()
            sim.people.story(12)
            sim.people.story(795)
        '''

        def label_lkey(lkey):
            ''' Friendly name for common layer keys '''
            if lkey.lower() == 'a':
                llabel = 'default contact'
            if lkey.lower() == 'm':
                llabel = 'marital'
            elif lkey.lower() == 'c':
                llabel = 'casual'
            else:
                llabel = f'"{lkey}"'
            return llabel

        uids = sc.promotetolist(uid)
        uids.extend(args)

        for uid in uids:

            p = self[uid]
            sex = 'female' if p.sex == 0 else 'male'

            intro  = f'\nThis is the story of {uid}, a {p.age:.0f} year old {sex}.'
            intro += f'\n{uid} became sexually active at age {p.debut:.0f}.'
            if not p.susceptible:
                if ~np.isnan(p.date_infectious):
                    print(f'{intro}\n{uid} contracted HPV on timestep {p.date_infectious} of the simulation.')
                else:
                    print(f'{intro}\n{uid} did not contract HPV during the simulation.')

            total_contacts = 0
            no_contacts = []
            for lkey in p.contacts.keys():
                llabel = label_lkey(lkey)
                n_contacts = len(p.contacts[lkey])
                total_contacts += n_contacts
                if n_contacts:
                    print(f'{uid} is connected to {n_contacts} people in the {llabel} layer')
                else:
                    no_contacts.append(llabel)
            if len(no_contacts):
                nc_string = ', '.join(no_contacts)
                print(f'{uid} has no contacts in the {nc_string} layer(s)')
            print(f'{uid} has {total_contacts} contacts in total')

            events = []

            dates = {
                'date_HPV_clearance'      : 'HPV cleared',
            }

            for attribute, message in dates.items():
                date = getattr(p,attribute)
                if not np.isnan(date):
                    events.append((date, message))

            if len(events):
                for timestep, event in sorted(events, key=lambda x: x[0]):
                    print(f'On timestep {timestep:.0f}, {uid} {event}')
            else:
                print(f'Nothing happened to {uid} during the simulation.')
        return
<|MERGE_RESOLUTION|>--- conflicted
+++ resolved
@@ -333,11 +333,7 @@
         fg_inds = hpu.true(self.is_female & self.infectious[genotype,:])
         sev_rate = self.sev_rate[genotype, fg_inds]
         sev_infl = self.sev_infl[genotype, fg_inds]
-<<<<<<< HEAD
-        dur_episomal = (self.t - self.date_exposed[genotype, fg_inds])*self.dt
-=======
         dur_episomal = (self.t - self.date_exposed[genotype, fg_inds]) * self.dt
->>>>>>> 3802a97e
         if (dur_episomal<0).any():
             errormsg = 'Durations cannot be less than zero.'
             raise ValueError(errormsg)
