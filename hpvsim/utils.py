--- conflicted
+++ resolved
@@ -415,10 +415,6 @@
     return
 
 
-<<<<<<< HEAD
-
-=======
->>>>>>> b51432e8
 def set_HIV_prognoses(people, inds, year=None):
     ''' Set HIV outcomes (for now only ART) '''
 
