'''
Test calibration
'''

#%% Imports and settings
import sciris as sc
import hpvsim as hpv

do_plot = 1
do_save = 0
n_agents = 2e3


#%% Define the tests
def test_calibration():

    sc.heading('Testing calibration')

    pars = dict(n_agents=n_agents, start=1980, end=2020, dt=0.5, location='south africa',
                init_hpv_dist=dict(
                    hpv16=0.9,
                    hpv18=0.1
                ))
    sim = hpv.Sim(pars, genotypes=[16,18])
    calib_pars = dict(
        beta=[0.05, 0.010, 0.20],
        hpv_control_prob=[.9, 0.1, 1],
    )
    genotype_pars = dict(
        hpv16=dict(
            dysp_rate=[0.5, 0.2, 1.0],
            prog_rate=[0.5, 0.2, 1.0],
            dur_precin = dict(par1=[1.0, 0.5, 2.5])
        ),
        hpv18=dict(
            dysp_rate=[0.5, 0.2, 1.0],
            prog_rate=[0.5, 0.2, 1.0],
            dur_precin=dict(par1=[1.0, 0.5, 2.5])
        )
    )

    extra_sim_results = ['total_cancer_incidence', 'asr_cancer']

    calib = hpv.Calibration(sim, calib_pars=calib_pars, genotype_pars=genotype_pars,
                            datafiles=[
                                'test_data/south_africa_hpv_data.csv',
                                'test_data/south_africa_cancer_data_2020.csv',
                                'test_data/south_africa_type_distribution_cancer.csv'
                            ],
<<<<<<< HEAD
                            total_trials=3, n_workers=1)
    calib.calibrate(die=True)
=======
                            extra_sim_results=extra_sim_results,
                            total_trials=3, n_workers=2)
    calib.calibrate()
>>>>>>> af0322bb
    calib.plot(res_to_plot=4)
    return sim, calib


#%% Run as a script
if __name__ == '__main__':

    T = sc.tic()

    sim2, calib = test_calibration()

    sc.toc(T)
    print('Done.')<|MERGE_RESOLUTION|>--- conflicted
+++ resolved
@@ -47,14 +47,9 @@
                                 'test_data/south_africa_cancer_data_2020.csv',
                                 'test_data/south_africa_type_distribution_cancer.csv'
                             ],
-<<<<<<< HEAD
+                            extra_sim_results=extra_sim_results,
                             total_trials=3, n_workers=1)
     calib.calibrate(die=True)
-=======
-                            extra_sim_results=extra_sim_results,
-                            total_trials=3, n_workers=2)
-    calib.calibrate()
->>>>>>> af0322bb
     calib.plot(res_to_plot=4)
     return sim, calib
 
