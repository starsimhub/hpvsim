--- conflicted
+++ resolved
@@ -1,12 +1,7 @@
 {
   "time": {
-<<<<<<< HEAD
-    "initialize": 0.014,
-    "run": 4.204
-=======
     "initialize": 0.018,
     "run": 2.486
->>>>>>> a1d2172e
   },
   "parameters": {
     "n_agents": 10000,
@@ -15,9 +10,5 @@
     "n_interventions": 7,
     "n_analyzers": 2
   },
-<<<<<<< HEAD
-  "cpu_performance": 0.2899637314692243
-=======
   "cpu_performance": 0.27268851893475227
->>>>>>> a1d2172e
 }