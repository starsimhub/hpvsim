--- conflicted
+++ resolved
@@ -1,12 +1,7 @@
 {
   "time": {
-<<<<<<< HEAD
-    "initialize": 0.011,
-    "run": 1.794
-=======
     "initialize": 0.006,
     "run": 1.12
->>>>>>> d5d42671
   },
   "parameters": {
     "n_agents": 10000,
@@ -15,9 +10,5 @@
     "n_interventions": 7,
     "n_analyzers": 0
   },
-<<<<<<< HEAD
-  "cpu_performance": 0.6314390196939192
-=======
   "cpu_performance": 0.32962635592587985
->>>>>>> d5d42671
 }