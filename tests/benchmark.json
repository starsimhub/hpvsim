{
  "time": {
<<<<<<< HEAD
    "initialize": 0.015,
    "run": 5.469
=======
    "initialize": 0.014,
    "run": 2.052
>>>>>>> d89048cf
  },
  "parameters": {
    "n_agents": 20000,
    "n_genotypes": 2,
    "n_years": 40
  },
<<<<<<< HEAD
  "cpu_performance": 0.30962690592684217
=======
  "cpu_performance": 0.9683884406244703
>>>>>>> d89048cf
}<|MERGE_RESOLUTION|>--- conflicted
+++ resolved
@@ -1,21 +1,12 @@
 {
   "time": {
-<<<<<<< HEAD
-    "initialize": 0.015,
-    "run": 5.469
-=======
-    "initialize": 0.014,
-    "run": 2.052
->>>>>>> d89048cf
+    "initialize": 0.016,
+    "run": 7.593
   },
   "parameters": {
     "n_agents": 20000,
     "n_genotypes": 2,
     "n_years": 40
   },
-<<<<<<< HEAD
-  "cpu_performance": 0.30962690592684217
-=======
-  "cpu_performance": 0.9683884406244703
->>>>>>> d89048cf
+  "cpu_performance": 0.8556588481317073
 }