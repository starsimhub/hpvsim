{
  "time": {
<<<<<<< HEAD
    "initialize": 0.022,
    "run": 3.202
=======
    "initialize": 0.021,
    "run": 2.614
>>>>>>> 158f32d0
  },
  "parameters": {
    "n_agents": 20000,
    "n_genotypes": 2,
    "n_years": 40
  },
<<<<<<< HEAD
  "cpu_performance": 0.3349187916705403
=======
  "cpu_performance": 1.050124411263472
>>>>>>> 158f32d0
}<|MERGE_RESOLUTION|>--- conflicted
+++ resolved
@@ -1,21 +1,12 @@
 {
   "time": {
-<<<<<<< HEAD
     "initialize": 0.022,
     "run": 3.202
-=======
-    "initialize": 0.021,
-    "run": 2.614
->>>>>>> 158f32d0
   },
   "parameters": {
     "n_agents": 20000,
     "n_genotypes": 2,
     "n_years": 40
   },
-<<<<<<< HEAD
   "cpu_performance": 0.3349187916705403
-=======
-  "cpu_performance": 1.050124411263472
->>>>>>> 158f32d0
 }