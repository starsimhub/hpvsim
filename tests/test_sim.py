'''
Tests for single simulations
'''

#%% Imports and settings
import sciris as sc
import numpy as np
import hpvsim as hpv
import pytest

do_plot = 1
do_save = 0


#%% Define the tests

def test_microsim():
    sc.heading('Minimal sim test')

    # Define baseline parameters and initialize sim
    sim = hpv.Sim()
    pars = {
        'n_agents': 500, # CK: values smaller than this fail
        'init_hpv_prev': .1,
        'n_years': 2,
        'burnin': 0,
        'genotypes': [16,18],
        }
    sim.update_pars(pars)
    sim.run()
    sim.summarize()
    sim.brief()

    return sim


def test_sim(do_plot=False, do_save=False, **kwargs): # If being run via pytest, turn off
    sc.heading('Basic sim test')

    # Settings
    seed = 1
    verbose = 0.1

    # Create and run the simulation
    pars = {
        'n_agents': 5e3,
        'start': 1950,
        'burnin': 30,
        'end': 2030,
        'location': 'tanzania',
        'dt': .5,
    }
    pars = sc.mergedicts(pars, kwargs)

    # Create some genotype pars
    genotype_pars = {
        16: {
            'sev_fn': dict(form='logf3', k=0.5, x_infl=5)
        }
    }

    sim = hpv.Sim(pars=pars, genotype_pars=genotype_pars, rand_seed=seed)
    sim.run(verbose=verbose)

    # Optionally plot
    if do_plot:
        sim.plot(do_save=do_save)

    return sim


def test_epi():
    sc.heading('Test basic epi dynamics')

    # Define baseline parameters and initialize sim
    base_pars = dict(n_agents=3e3, n_years=20, dt=0.5, genotypes=[16], beta=0.02, verbose=0, eff_condoms=0.6)
    sim = hpv.Sim(pars=base_pars)
    sim.initialize()

    # Define the parameters to vary
    class ParEffects():
        def __init__(self, par, range, variables):
            self.par = par
            self.range = range
            self.variables = variables
            return

    par_effects = [
<<<<<<< HEAD
        ParEffects('model_hiv',     [False, True],  ['cins', 'cancers']),
=======
>>>>>>> 44d2aaa6
        ParEffects('beta',          [0.01, 0.99],   ['infections']),
        ParEffects('condoms',       [0.90, 0.10],   ['infections']),
        ParEffects('acts',          [1, 200],       ['infections']),
        ParEffects('debut',         [25, 15],       ['infections']),
        ParEffects('init_hpv_prev', [0.1, 0.8],     ['infections']),
    ]

    # Loop over each of the above parameters and make sure they affect the epi dynamics in the expected ways
    for par_effect in par_effects:
    # for vpar,vval,vrel,vwhat in zip(vary_pars, vary_vals, vary_rels, vary_what):
        if par_effect.par=='acts':
            bp = sc.dcp(sim[par_effect.par]['c'])
            lo = {lk:{**bp, 'par1': par_effect.range[0]} for lk in ['m','c','o']}
            hi = {lk:{**bp, 'par1': par_effect.range[1]} for lk in ['m','c','o']}
        elif par_effect.par=='condoms':
            lo = {lk:par_effect.range[0] for lk in ['m','c','o']}
            hi = {lk:par_effect.range[1] for lk in ['m','c','o']}
        elif par_effect.par=='debut':
            bp = sc.dcp(sim[par_effect.par]['f'])
            lo = {sk:{**bp, 'par1':par_effect.range[0]} for sk in ['f','m']}
            hi = {sk:{**bp, 'par1':par_effect.range[1]} for sk in ['f','m']}
        else:
            lo = par_effect.range[0]
            hi = par_effect.range[1]

        if par_effect.par == 'model_hiv':
            base_pars['location'] = 'south africa'
            base_pars['n_years'] = 30
            base_pars['dt'] = 0.25
            hiv_datafile = 'test_data/hiv_incidence_south_africa.csv'
            art_datafile = 'test_data/art_coverage_south_africa.csv'
        else:
            hiv_datafile = None
            art_datafile = None

        pars0 = sc.mergedicts(base_pars, {par_effect.par: lo})  # Use lower parameter bound
        pars1 = sc.mergedicts(base_pars, {par_effect.par: hi})  # Use upper parameter bound

        # Run the simulations and pull out the results
        s0 = hpv.Sim(pars0, art_datafile=art_datafile, hiv_datafile=hiv_datafile, label=f'{par_effect.par} {par_effect.range[0]}').run()
        s1 = hpv.Sim(pars1, art_datafile=art_datafile, hiv_datafile=hiv_datafile, label=f'{par_effect.par} {par_effect.range[1]}').run()

        # Check results
        for var in par_effect.variables:
            v0 = s0.results[var][:].sum()
            v1 = s1.results[var][:].sum()
            print(f'Checking {var:10s} with varying {par_effect.par:10s} ... ', end='')
            assert v0 <= v1, f'Expected {var} to be lower with {par_effect.par}={lo} than with {par_effect.par}={hi}, but {v0} > {v1})'
            print(f'✓ ({v0} <= {v1})')

    return s0, s1


def test_states():
    sc.heading('Test states')

    # Define baseline parameters and initialize sim
    base_pars = dict(n_years=20, dt=0.5, network='random', beta=0.05)

    class check_states(hpv.Analyzer):

        def __init__(self):
            self.okay = True
            return

        def apply(self, sim):
            '''
            Checks states that should be mutually exlusive and collectively exhaustive
            '''
            people = sim.people
            ng = sim['n_genotypes']
            removed = people.dead_cancer[:] | people.dead_other[:] | people.emigrated[:]
            for g in range(ng):

                # Infection states: people must be exactly one of susceptible/infectious/inactive
                s1  = (people.susceptible[g,:] | people.infectious[g,:] | people.inactive[g,:] | removed ).all()
                if not s1:
                    raise ValueError('States {susceptible, infectious, inactive} should be collectively exhaustive but are not.')
                s2  = ~(people.susceptible[g,:] & people.infectious[g,:]).any()
                if not s2:
                    raise ValueError('States {susceptible, infectious} should be mutually exclusive but are not.')
                s3  = ~(people.susceptible[g,:] & people.inactive[g,:]).any()
                if not s3:
                    raise ValueError('States {susceptible, inactive} should be mutually exclusive but are not.')
                s4  = ~(people.infectious[g,:] & people.inactive[g,:]).any()
                if not s4:
                    raise ValueError('States {infectious, inactive} should be mutually exclusive but are not.')

                # Dysplasia states:
                #   - people *without active infection* should not be in any dysplasia state (test d0)
                #   - people *with active infection* should be in exactly one dysplasia state (test d1)
                #   - people should either have no cellular changes (normal) or be in a dysplasia state (tests d2-d6)
                d0 = (~((~people.infectious[g,:]) & people.cin[g,:])).any()
                if not d0:
                    raise ValueError('People without active infection should not have detectable cell changes/')
                d1 = (people.normal[g,:] | people.precin[g,:] | people.cin1[g,:] | people.cin2[g,:] | people.cin3[g,:] | people.carcinoma[g,:] | people.cancerous[g,:] | removed).all()
                if not d1:
                    raise ValueError('States {normal, precin, cin1, cin2, cin3, carcinoma, cancerous} should be collectively exhaustive but are not.')
                d2 = ~(people.precin[g,:] & people.cin1[g,:]).all()
                if not d2:
                    raise ValueError('States {precin, cin1} should be mutually exclusive but are not.')
                d3 = ~(people.cin1[g,:] & people.cin2[g,:]).all()
                if not d3:
                    raise ValueError('States {cin1, cin2} should be mutually exclusive but are not.')
                d4 = ~(people.cin2[g,:] & people.cin3[g,:]).all()
                if not d4:
                    raise ValueError('States {cin2, cin3} should be mutually exclusive but are not.')
                d5 = ~(people.cin3[g,:] & people.cancerous[g,:]).all()
                if not d5:
                    raise ValueError('States {cin3, cancerous} should be mutually exclusive but are not.')
                d6 = ~(people.cin[g,:] & people.cancerous[g,:]).all()
                if not d6:
                    raise ValueError('States {cin, cancerous} should be mutually exclusive but are not.')

                # Cellular transformation states:
                c1 = (people.normal[g,:] | people.episomal[g,:] | people.transformed[g,:] | people.cancerous[:,:].any(axis=0) | removed).all()
                if not c1:
                    raise ValueError('States {normal, episomal, transformed, cancerous} should be collectively exhaustive but are not.')
                c2 = ~(people.normal[g,:] & people.episomal[g,:]).all()
                if not c2:
                    raise ValueError('States {normal, episomal} should be mutually exclusive but are not.')
                c3 = ~(people.episomal[g,:] & people.transformed[g,:]).all()
                if not c3:
                    raise ValueError('States {episomal, transformed} should be mutually exclusive but are not.')
                c4 = ~(people.transformed[g,:] & people.cancerous[:,:].any(axis=0)).all()
                if not c4:
                    raise ValueError('States {transformed, cancerous} should be mutually exclusive but are not.')

                # Check combinations of cell states & infection states:
                sc1 = ~(people.normal[g,:] & people.infectious[g,:]).all() # No-one can be infectious without any cell changes
                if not sc1:
                    raise ValueError('Everyone infectious should have abnormal cells, but they do not.')
                sc2 = ~((people.episomal[g,:] | people.transformed[g,:]) & people.susceptible[g,:]).all() # No-one can be susceptible and have cell changes
                if not sc2:
                    raise ValueError('No-one susceptible should have abnormal cells.')

                # If there's anyone with abnormal cells & inactive infection, they must have cancer
                sd1inds = hpv.true(people.abnormal[g,:] & people.inactive[g,:])
                sd1 = True
                if len(sd1inds)>0:
                    sd1 = people.cancerous[:,sd1inds].any(axis=0).all()
                if not sd1:
                    raise ValueError('No-one susceptible should have abnormal cells.')

                # Severity markers
                v1 = len(hpv.true((np.isnan(people.sev[g,:]) & people.infectious[g,:] & people.is_female & ~removed))) == 0
                if not v1:
                    raise ValueError('All women with active infection should have a severity marker.')
                v2 = len(hpv.true((~np.isnan(people.sev[g,:]) & ~people.infectious[g,:] & people.is_female & ~removed))) == 0
                if not v2:
                    raise ValueError('No women without active infection should have severity markers.')

                checkall = np.array([
                    s1, s2, s3, s4,
                    d0, d1, d2, d3, d4, d5, d6,
                    c1, c2, c3, c4,
                    sc1, sc2, sd1
                ])
                if not checkall.all():
                    self.okay = False

            return

    sim = hpv.Sim(pars=base_pars, analyzers=check_states())
    sim.run()
    a = sim.get_analyzer()
    assert a.okay

    return sim


def test_flexible_inputs():
    sc.heading('Testing flexibility of sim inputs')

    # Test resetting layer parameters
    sim = hpv.Sim(n_agents=100, genotypes=[16], label='test_label')
    sim.reset_layer_pars()
    sim.initialize()
    sim.reset_layer_pars()

    # Test validation
    sim['n_agents'] = 'invalid'
    with pytest.raises(ValueError):
        sim.validate_pars()
    sim['n_agents'] = 100 # Restore

    # Handle missing start
    sim['start'] = None
    sim.validate_pars()

    # Can't have an end before the start
    sim['end'] = 2014
    with pytest.raises(ValueError):
        sim.validate_pars()

    # Can't have both end_days and n_years None
    sim['end'] = None
    sim['n_years'] = None
    with pytest.raises(ValueError):
        sim.validate_pars()
    sim['n_years'] = 10 # Restore

    # Check different initial conditions
    sim['init_hpv_prev'] = [0.08, 0.2] # Can't accept an array without age brackets
    with pytest.raises(ValueError):
        sim.initialize()
    sim['init_hpv_prev'] = {'age_brackets': [15], 'tot': [0.05, 0.1]} # Array of age brackets sould be the same as array of prevalences
    with pytest.raises(ValueError):
        sim.initialize()

    #The following formats are OK
    sim['init_hpv_prev'] = {'age_brackets': [15, 99], 'tot': [0.05, 0.1]}
    sim.initialize()
    sim['init_hpv_prev'] = {'age_brackets': [15, 99], 'm': [0.05, 0.1], 'f': [0.05, 0.1]}
    sim.initialize(reset=True)

    # Check layer pars are internally consistent
    sim['condoms'] = {'invalid':30}
    with pytest.raises(sc.KeyNotFoundError):
        sim.validate_pars()
    sim.reset_layer_pars() # Restore

    # Check mismatch with population
    for key in ['acts', 'condoms']:
        sim[key] = {'invalid':1}
    with pytest.raises(sc.KeyNotFoundError):
        sim.validate_pars()
    sim.reset_layer_pars() # Restore

    return sim


def test_result_consistency():
    ''' Check that results by subgroup sum to the correct totals'''

    # Create sim
    n_agents = 1e3
    sim = hpv.Sim(n_agents=n_agents, n_years=10, dt=0.5, label='test_results')
    sim.run()

    # Check that infections by genotype sum up the the correct totals
    # This test works because sim.results['infections'] holds the total number of infections
    # of any genotype that occured each period. Thus, sim.results['infections'] can technically
    # be greater than the total population size, for example if half the population got infected
    # with 2 genotypes simultaneously.
    assert np.allclose(sim.results['infections_by_genotype'][:].sum(axis=0),sim.results['infections'][:]) # Check flows by genotype are equal to total flows
    assert np.allclose(sim.results['infections_by_age'][:].sum(axis=0),sim.results['infections'][:]) # Check flows by genotype are equal to total flows

    # The test below was faulty, but leaving it here (commented out) is instructive.
    # Specifically, the total number of people infectious by genotype (sim.results['n_infectious'])
    # doesn't necessarily sum to the number of infectious people in total (sim.results['n_total_infectious'])
    # because of the possibility of coinfections within a single person.
    # So sim.results['n_total_infectious'] represents the total number of people who have 1+ infections
    # whereas sim.results['n_infectious'] represents the total number of people infected with each genotype.
    # assert (sim.results['n_infectious'][:].sum(axis=0)==sim.results['n_total_infectious'][:]).all() # Check stocks by genotype are equal to stocks flows
    # assert np.allclose(sim.results.age['n_infectious_by_age'][:].sum(axis=0),sim.results['n_infectious'][:]) # Check stocks by age are equal to stocks flows


    # # Check that CINs by grade sum up the the correct totals
    # assert np.allclose((sim.results['cin1s'][:] + sim.results['cin2s'][:] + sim.results['cin3s'][:]),sim.results['dysplasias'][:])
    # assert np.allclose((sim.results['cin1s_by_genotype'][:] + sim.results['cin2s_by_genotype'][:] + sim.results['cin3s_by_genotype'][:]), sim.results['dysplasias_by_genotype'][:])

    # Check that results by age sum to the correct totals
    assert np.allclose(sim.results['cancers_by_age'][:].sum(axis=0),sim.results['cancers'][:])
    assert np.allclose(sim.results['infections_by_age'][:].sum(axis=0),sim.results['infections'][:])

    # Check demographics
    assert (sim['n_agents'] == n_agents)

    # Check that males don't have CINs or cancers
    male_inds = sim.people.is_male.nonzero()[0]
    males_with_cin = hpv.defined(sim.people.date_cin1[:,male_inds])
    males_with_cancer = hpv.defined(sim.people.date_cancerous[:,male_inds])
    assert len(males_with_cin)==0
    assert len(males_with_cancer)==0

    # Check that people younger than debut don't have HPV
    virgin_inds = (sim.people.is_virgin).nonzero()[-1]
    virgins_with_hpv = (~np.isnan(sim.people.date_infectious[:,virgin_inds])).nonzero()[-1]
    assert len(virgins_with_hpv)==0

    return sim



def test_location_loading():
    ''' Check that data by location can be loaded '''

    sim0 = hpv.Sim() # Default values
    sim1 = hpv.Sim(location='zimbabwe') # Zimbabwe values
    sim2 = hpv.Sim(location='Zimbabwe') # Location should not be case sensitive
    assert not np.array_equal( sim0['birth_rates'][1],sim1['birth_rates'][1]) # Values for Zimbabwe should be different to default values
    assert np.array_equal(sim1['birth_rates'][1], sim2['birth_rates'][1]) # Values for Zimbabwe should be loaded regardless of capitalization

    return sim1


def test_resuming():
    sc.heading('Test that resuming a run works')

    n_agents = 5e3
    s0 = hpv.Sim(n_agents=n_agents, genotypes=[16], dt=0.5, label='test_resume', start=2015, n_years=15, burnin=5)
    s1 = s0.copy()
    s0.run()

    # Cannot run the same simulation multiple times
    with pytest.raises(hpv.AlreadyRunError):
        s0.run()

    # If until=0 then no timesteps will be taken
    with pytest.raises(hpv.AlreadyRunError):
        s1.run(until='2015', reset_seed=False)
    assert s1.initialized # It should still have been initialized though
    with pytest.raises(RuntimeError):
        s1.compute_summary(require_run=True) # Not ready yet

    s1.run(until='2020', reset_seed=False)
    with pytest.raises(hpv.AlreadyRunError):
        s1.run(until=10, reset_seed=False) # Error if running up to the same value
    with pytest.raises(hpv.AlreadyRunError):
        s1.run(until=5, reset_seed=False) # Error if running until a previous timestep

    s1.run(until='2023', reset_seed=False)
    s1.run(reset_seed=False)
    with pytest.raises(hpv.AlreadyRunError):
        s1.finalize() # Can't re-finalize a finalized sim

    assert np.all(s0.results['infections'].values == s1.results['infections']) # Results should be identical

    return s1


#%% Run as a script
if __name__ == '__main__':

    # Start timing and optionally enable interactive plotting
    T = sc.tic()

    sim0 = test_microsim()
    sim1 = test_sim(do_plot=do_plot, do_save=do_save)
    s0, s1 = test_epi()
    sim3 = test_states()
    sim4 = test_flexible_inputs()
    sim5 = test_result_consistency()
    sim6 = test_location_loading()
    sim7 = test_resuming()

    sc.toc(T)
    print('Done.')<|MERGE_RESOLUTION|>--- conflicted
+++ resolved
@@ -86,10 +86,6 @@
             return
 
     par_effects = [
-<<<<<<< HEAD
-        ParEffects('model_hiv',     [False, True],  ['cins', 'cancers']),
-=======
->>>>>>> 44d2aaa6
         ParEffects('beta',          [0.01, 0.99],   ['infections']),
         ParEffects('condoms',       [0.90, 0.10],   ['infections']),
         ParEffects('acts',          [1, 200],       ['infections']),
