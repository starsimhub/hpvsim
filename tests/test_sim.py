'''
Tests for single simulations
'''

#%% Imports and settings
import sciris as sc
import numpy as np
import hpvsim as hpv
import pytest

do_plot = 1
do_save = 0


#%% Define the tests

def test_microsim():
    sc.heading('Minimal sim test')

    sim = hpv.Sim()
    pars = {
        'n_agents': 500, # CK: values smaller than this fail
        'init_hpv_prev': .1,
        'n_years': 2,
        'genotypes': [16,18],
        }
    sim.update_pars(pars)
    sim.run()
    sim.disp()
    sim.summarize()
    sim.brief()

    return sim


def test_sim(do_plot=False, do_save=False, **kwargs): # If being run via pytest, turn off
    sc.heading('Basic sim test')

    # Settings
    seed = 1
    verbose = 1

    # Create and run the simulation
    pars = {
        'n_agents': 50e3,
        'start': 1950,
        'burnin': 30,
        'end': 2030,
        'location': 'tanzania',
        'dt': .5,
        'use_multiscale': True,
        'ms_agent_ratio': 100,
        'genotypes': [16,18]
    }
    pars = sc.mergedicts(pars, kwargs)

    # Create some genotype pars
    genotype_pars = {
        16: {
            'dysp_rate': 1.6
        }
    }

    sim = hpv.Sim(pars=pars, genotype_pars=genotype_pars)
    sim.set_seed(seed)

    # Optionally plot
    if do_plot:
        sim.run(verbose=verbose)
        sim.plot(do_save=do_save)

    return sim


def test_epi():
    sc.heading('Test basic epi dynamics')

    # Define baseline parameters and initialize sim
    base_pars = dict(n_agents=3e3, n_years=20, dt=0.5, genotypes=[16], network='random', beta=0.05, eff_condoms=0.6)
    sim = hpv.Sim(pars=base_pars)
    sim.initialize()

    # Define the parameters to vary
<<<<<<< HEAD
    class ParEffects():
        def __init__(self, par, range, variable):
            self.par = par
            self.range = range
            self.variable = variable
            return

    par_effects = [
        ParEffects('model_hiv',     [False, True],  'total_infections'),
        ParEffects('beta',          [0.01, 0.99],   'total_infections'),
        ParEffects('condoms',       [0.90, 0.10],   'total_infections'),
        ParEffects('acts',          [1, 200],       'total_infections'),
        ParEffects('debut',         [25, 15],       'total_infections'),
        ParEffects('init_hpv_prev', [0.1, 0.8],     'total_infections'),
    ]
    # vary_pars   = ['model_hiv',         'beta',             'condoms',          'acts',             'debut',            'init_hpv_prev', ] # Parameters
    # vary_vals   = [[False, True],       [0.01, 0.99],     [0.1,0.9],          [1, 200],           [15,25],            [0.01,0.8]] # Values
    # vary_rels   = ['pos',               'pos',              'neg',              'pos',              'neg',              'pos'] # Expected association with epi outcomes
    # vary_what   = ['total_infections',  'total_infections', 'total_infections', 'total_infections', 'total_infections', 'total_cancers'] # Epi outcomes to check
=======
    vary_pars   = ['model_hiv',     'beta',          'acts',             'debut',            'init_hpv_prev', ] # Parameters
    vary_vals   = [[False, True],   [0.0001, 0.99],    [1, 200],         [15,25],             [0.01,0.8]] # Values
    vary_rels   = ['pos',           'pos',           'pos',              'neg',              'pos'] # Expected association with epi outcomes
    vary_what   = ['total_hpv_prevalence', 'total_hpv_incidence',    'total_hpv_incidence', 'total_hpv_incidence',    'total_cancer_incidence'] # Epi outcomes to check
>>>>>>> 73059a47

    # Loop over each of the above parameters and make sure they affect the epi dynamics in the expected ways
    for par_effect in par_effects:
    # for vpar,vval,vrel,vwhat in zip(vary_pars, vary_vals, vary_rels, vary_what):
        if par_effect.par=='acts':
            bp = sc.dcp(sim[par_effect.par]['a'])
            lo = {'a':{**bp, 'par1': par_effect.range[0]}}
            hi = {'a':{**bp, 'par1': par_effect.range[1]}}
        elif par_effect.par=='condoms':
            lo = {'a':par_effect.range[0]}
            hi = {'a':par_effect.range[1]}
        elif par_effect.par=='debut':
            bp = sc.dcp(sim[par_effect.par]['f'])
            lo = {sk:{**bp, 'par1':par_effect.range[0]} for sk in ['f','m']}
            hi = {sk:{**bp, 'par1':par_effect.range[1]} for sk in ['f','m']}
        else:
            lo = par_effect.range[0]
            hi = par_effect.range[1]

        if par_effect.par == 'model_hiv':
            base_pars['location'] = 'south africa'
            hiv_datafile = 'test_data/hiv_incidence_south_africa.csv'
            art_datafile = 'test_data/art_coverage_south_africa.csv'
        else:
            hiv_datafile = None
            art_datafile = None

        pars0 = sc.mergedicts(base_pars, {par_effect.par: lo})  # Use lower parameter bound
        pars1 = sc.mergedicts(base_pars, {par_effect.par: hi})  # Use upper parameter bound

        # Run the simulations and pull out the results
        s0 = hpv.Sim(pars0, art_datafile=art_datafile, hiv_datafile=hiv_datafile, label=f'{par_effect.par} {par_effect.range[0]}').run()
        s1 = hpv.Sim(pars1, art_datafile=art_datafile, hiv_datafile=hiv_datafile, label=f'{par_effect.par} {par_effect.range[1]}').run()

        # Check results
        v0 = s0.results[par_effect.variable][:].sum()
        v1 = s1.results[par_effect.variable][:].sum()
        print(f'Checking {par_effect.variable:20s} ... ', end='')
        assert v0 <= v1, f'Expected {par_effect.variable} to be lower with {par_effect.par}={lo} than with {par_effect.par}={hi}, but {v0} > {v1})'
        print(f'✓ ({v0} <= {v1})')

    return


def test_states():
    sc.heading('Test states')

    # Define baseline parameters and initialize sim
    base_pars = dict(n_years=20, dt=0.5, network='random', beta=0.05)

    class check_states(hpv.Analyzer):

        def __init__(self):
            self.okay = True
            return

        def apply(self, sim):
            people = sim.people
            ng = sim['n_genotypes']
            removed = people.dead_cancer[:] | people.dead_other[:] | people.emigrated[:]
            for g in range(ng):
                s1  = (people.susceptible[g,:] | people.infectious[g,:] | people.inactive[g,:] | removed ).all()
                s2  = ~(people.susceptible[g,:] & people.infectious[g,:]).any()
                s3  = ~(people.susceptible[g,:] & people.inactive[g,:]).any()
                s4  = ~(people.infectious[g,:] & people.inactive[g,:]).any()

                d1 = (people.no_dysp[g,:] | people.cin1[g,:] | people.cin2[g,:] | people.cin3[g,:] | people.cancerous[g,:] | removed).all()
                d2 = ~(people.no_dysp[g,:] & people.cin1[g,:]).all()
                d3 = ~(people.cin1[g,:] & people.cin2[g,:]).all()
                d4 = ~(people.cin2[g,:] & people.cin3[g,:]).all()
                d5 = ~(people.cin3[g,:] & people.cancerous[g,:]).all()

                # If there's anyone with dysplasia & inactive infection, they must have cancer
                sd1inds = hpv.true(people.cin[g,:] & people.inactive[g,:])
                sd1 = True
                if len(sd1inds)>0:
                    sd1 = people.cancerous[:,sd1inds].any(axis=0)

                if not np.array([s1, s2, s3, s4, d1, d2, d3, d4, d5, sd1]).all():
                    self.okay = False

            return

    sim = hpv.Sim(pars=base_pars, analyzers=check_states())
    sim.run()
    a = sim.get_analyzer()
    assert a.okay

    return sim


def test_flexible_inputs():
    sc.heading('Testing flexibility of sim inputs')

    # Test resetting layer parameters
    sim = hpv.Sim(n_agents=100, genotypes=[16], label='test_label')
    sim.reset_layer_pars()
    sim.initialize()
    sim.reset_layer_pars()

    # Test validation
    sim['n_agents'] = 'invalid'
    with pytest.raises(ValueError):
        sim.validate_pars()
    sim['n_agents'] = 100 # Restore

    # Handle missing start
    sim['start'] = None
    sim.validate_pars()

    # Can't have an end before the start
    sim['end'] = 2014
    with pytest.raises(ValueError):
        sim.validate_pars()

    # Can't have both end_days and n_years None
    sim['end'] = None
    sim['n_years'] = None
    with pytest.raises(ValueError):
        sim.validate_pars()
    sim['n_years'] = 10 # Restore

    # Check different initial conditions
    sim['init_hpv_prev'] = [0.08, 0.2] # Can't accept an array without age brackets
    with pytest.raises(ValueError):
        sim.initialize()
    sim['init_hpv_prev'] = {'age_brackets': [15], 'tot': [0.05, 0.1]} # Array of age brackets sould be the same as array of prevalences
    with pytest.raises(ValueError):
        sim.initialize()

    #The following formats are OK
    sim['init_hpv_prev'] = {'age_brackets': [15, 99], 'tot': [0.05, 0.1]}
    sim.initialize()
    sim['init_hpv_prev'] = {'age_brackets': [15, 99], 'm': [0.05, 0.1], 'f': [0.05, 0.1]}
    sim.initialize(reset=True)

    # Check layer pars are internally consistent
    sim['condoms'] = {'invalid':30}
    with pytest.raises(sc.KeyNotFoundError):
        sim.validate_pars()
    sim.reset_layer_pars() # Restore

    # Check mismatch with population
    for key in ['acts', 'condoms']:
        sim[key] = {'invalid':1}
    with pytest.raises(sc.KeyNotFoundError):
        sim.validate_pars()
    sim.reset_layer_pars() # Restore

    return sim


def test_result_consistency():
    ''' Check that results by subgroup sum to the correct totals'''

    # Create sim
    n_agents = 1e3
    sim = hpv.Sim(n_agents=n_agents, n_years=10, dt=0.5, label='test_results')
    sim.run()

    # Check that infections by genotype sum up the the correct totals
    # This test works because sim.results['infections'] holds the total number of infections
    # of any genotype that occured each period. Thus, sim.results['infections'] can technically
    # be greater than the total population size, for example if half the population got infected
    # with 2 genotypes simultaneously.
    assert np.allclose(sim.results['infections'][:].sum(axis=0),sim.results['total_infections'][:]) # Check flows by genotype are equal to total flows

    # The test below was faulty, but leaving it here (commented out) is instructive.
    # Specifically, the total number of people infectious by genotype (sim.results['n_infectious'])
    # doesn't necessarily sum to the number of infectious people in total (sim.results['n_total_infectious'])
    # because of the possibility of coinfections within a single person.
    # So sim.results['n_total_infectious'] represents the total number of people who have 1+ infections
    # whereas sim.results['n_infectious'] represents the total number of people infected with each genotype.
    # assert (sim.results['n_infectious'][:].sum(axis=0)==sim.results['n_total_infectious'][:]).all() # Check flows by genotype are equal to total flows

    # Check that CINs by grade sum up the the correct totals
    assert np.allclose((sim.results['total_cin1s'][:] + sim.results['total_cin2s'][:] + sim.results['total_cin3s'][:]),sim.results['total_cins'][:])
    assert np.allclose((sim.results['cin1s'][:] + sim.results['cin2s'][:] + sim.results['cin3s'][:]), sim.results['cins'][:])

    # Check that cancers by age sum to the correct totals
<<<<<<< HEAD
    assert np.allclose(sim.results['cancers_by_age'][:].sum(axis=0),sim.results['total_cancers'][:])
=======
    assert ((sim.results['cancers_by_age'][:].sum(axis=0)-sim.results['cancers'][:].sum(axis=0))<1e-3).all()
>>>>>>> 73059a47

    # Check demographics
    assert (sim['n_agents'] == n_agents)

    # Check that males don't have CINs or cancers
    male_inds = sim.people.is_male.nonzero()[0]
    males_with_cin = hpv.defined(sim.people.date_cin1[:,male_inds])
    males_with_cancer = hpv.defined(sim.people.date_cancerous[:,male_inds])
    assert len(males_with_cin)==0
    assert len(males_with_cancer)==0

    # Check that people younger than debut don't have HPV
    virgin_inds = (sim.people.is_virgin).nonzero()[-1]
    virgins_with_hpv = (~np.isnan(sim.people.date_infectious[:,virgin_inds])).nonzero()[-1]
    assert len(virgins_with_hpv)==0

    return sim



def test_location_loading():
    ''' Check that data by location can be loaded '''

    sim0 = hpv.Sim() # Default values
    sim1 = hpv.Sim(location='zimbabwe') # Zimbabwe values
    sim2 = hpv.Sim(location='Zimbabwe') # Location should not be case sensitive
    assert not np.array_equal( sim0['birth_rates'][1],sim1['birth_rates'][1]) # Values for Zimbabwe should be different to default values
    assert np.array_equal(sim1['birth_rates'][1], sim2['birth_rates'][1]) # Values for Zimbabwe should be loaded regardless of capitalization
    with pytest.warns(RuntimeWarning): # If the location doesn't exist, should use defaults
        sim3 = hpv.Sim(location='penelope') # Make sure a warning message is raised
    assert np.array_equal(sim0['birth_rates'][1], sim3['birth_rates'][1]) # Check that defaults have been used

    return sim1


def test_resuming():
    sc.heading('Test that resuming a run works')

    n_agents = 5e3
    s0 = hpv.Sim(n_agents=n_agents, genotypes=[16], n_years=10, dt=0.5, label='test_resume')
    s1 = s0.copy()
    s0.run()

    # Cannot run the same simulation multiple times
    with pytest.raises(hpv.AlreadyRunError):
        s0.run()

    # If until=0 then no timesteps will be taken
    with pytest.raises(hpv.AlreadyRunError):
        s1.run(until='2015', reset_seed=False)
    assert s1.initialized # It should still have been initialized though
    with pytest.raises(RuntimeError):
        s1.compute_summary(require_run=True) # Not ready yet

    s1.run(until='2020', reset_seed=False)
    with pytest.raises(hpv.AlreadyRunError):
        s1.run(until=10, reset_seed=False) # Error if running up to the same value
    with pytest.raises(hpv.AlreadyRunError):
        s1.run(until=5, reset_seed=False) # Error if running until a previous timestep

    s1.run(until='2023', reset_seed=False)
    s1.run(reset_seed=False)
    with pytest.raises(hpv.AlreadyRunError):
        s1.finalize() # Can't re-finalize a finalized sim

    assert np.all(s0.results['total_infections'].values == s1.results['total_infections']) # Results should be identical

    return s1


#%% Run as a script
if __name__ == '__main__':

    # Start timing and optionally enable interactive plotting
    T = sc.tic()

    sim0 = test_microsim()
    sim1 = test_sim(do_plot=do_plot, do_save=do_save)
    sim2 = test_epi()
    sim3 = test_states()
    sim4 = test_flexible_inputs()
    sim5 = test_result_consistency()
    sim6 = test_location_loading()
    sim7 = test_resuming()

    sc.toc(T)
    print('Done.')<|MERGE_RESOLUTION|>--- conflicted
+++ resolved
@@ -81,7 +81,6 @@
     sim.initialize()
 
     # Define the parameters to vary
-<<<<<<< HEAD
     class ParEffects():
         def __init__(self, par, range, variable):
             self.par = par
@@ -97,16 +96,6 @@
         ParEffects('debut',         [25, 15],       'total_infections'),
         ParEffects('init_hpv_prev', [0.1, 0.8],     'total_infections'),
     ]
-    # vary_pars   = ['model_hiv',         'beta',             'condoms',          'acts',             'debut',            'init_hpv_prev', ] # Parameters
-    # vary_vals   = [[False, True],       [0.01, 0.99],     [0.1,0.9],          [1, 200],           [15,25],            [0.01,0.8]] # Values
-    # vary_rels   = ['pos',               'pos',              'neg',              'pos',              'neg',              'pos'] # Expected association with epi outcomes
-    # vary_what   = ['total_infections',  'total_infections', 'total_infections', 'total_infections', 'total_infections', 'total_cancers'] # Epi outcomes to check
-=======
-    vary_pars   = ['model_hiv',     'beta',          'acts',             'debut',            'init_hpv_prev', ] # Parameters
-    vary_vals   = [[False, True],   [0.0001, 0.99],    [1, 200],         [15,25],             [0.01,0.8]] # Values
-    vary_rels   = ['pos',           'pos',           'pos',              'neg',              'pos'] # Expected association with epi outcomes
-    vary_what   = ['total_hpv_prevalence', 'total_hpv_incidence',    'total_hpv_incidence', 'total_hpv_incidence',    'total_cancer_incidence'] # Epi outcomes to check
->>>>>>> 73059a47
 
     # Loop over each of the above parameters and make sure they affect the epi dynamics in the expected ways
     for par_effect in par_effects:
@@ -287,11 +276,7 @@
     assert np.allclose((sim.results['cin1s'][:] + sim.results['cin2s'][:] + sim.results['cin3s'][:]), sim.results['cins'][:])
 
     # Check that cancers by age sum to the correct totals
-<<<<<<< HEAD
     assert np.allclose(sim.results['cancers_by_age'][:].sum(axis=0),sim.results['total_cancers'][:])
-=======
-    assert ((sim.results['cancers_by_age'][:].sum(axis=0)-sim.results['cancers'][:].sum(axis=0))<1e-3).all()
->>>>>>> 73059a47
 
     # Check demographics
     assert (sim['n_agents'] == n_agents)
