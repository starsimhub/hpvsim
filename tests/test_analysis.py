--- conflicted
+++ resolved
@@ -125,15 +125,10 @@
     T = sc.tic()
 
     # people      = test_snapshot()
-<<<<<<< HEAD
     sim0, a0    = test_age_pyramids()
     # sim1, a1    = test_age_results()
-=======
-    # sim0, a0    = test_age_pyramids()
-    # sim1, a1    = test_age_results()
-    # sim2, a2 = test_age_standardization()
-    sim3, calib = test_calibration()
->>>>>>> 0ef0d480
+    sim2, calib = test_calibration()
+
 
     sc.toc(T)
     print('Done.')