'''
Tests for single simulations
'''

#%% Imports and settings
import os
import pytest
import sys
import sciris as sc
import numpy as np
import hpvsim as hpv

do_plot = 1
do_save = 0


#%% Define the tests
def test_snapshot():

    sc.heading('Testing snapshot analyzer')

    pars = dict(n_years=10, dt=0.5)

    sim = hpv.Sim(pars, analyzers=hpv.snapshot(['2016', '2019']))
    sim.run()
    snapshot = sim.get_analyzer()
    people1 = snapshot.snapshots[0]         # Option 1
    people2 = snapshot.snapshots['2016.0']  # Option 2
    people3 = snapshot.snapshots['2019.0']
    people4 = snapshot.get()                # Option 3

    assert people1 == people2, 'Snapshot options should match but do not'
    assert people3 != people4, 'Snapshot options should not match but do'
    return people4


def test_age_pyramids(do_plot=True):

    sc.heading('Testing age pyramids')

    n_agents = 50e3
    pars = dict(pop_size=n_agents, start=2000, n_years=30, dt=0.5)

    # Loop over countries and their population sizes in the year 2000
    for country,total_pop in zip(['south_africa', 'australia'], [45e6,17e6]):

        age_pyr = hpv.age_pyramid(
            timepoints=['2010', '2020'],
            datafile=f'test_data/{country}_age_pyramid.xlsx',
            edges=np.linspace(0, 100, 21))

        sim = hpv.Sim(
            pars,
            location = country.replace('_',' '),
            pop_scale=total_pop/n_agents,
            analyzers=age_pyr)

        sim.run()
        a = sim.get_analyzer()

        # Check plot()
        if do_plot:
            fig = a.plot(percentages=True)

    return sim, a


def test_age_results(do_plot=True):

    sc.heading('Testing by-age results')

    pars = dict(pop_size=50e3, pop_scale=36.8e6/20e3, start=1990, n_years=40, dt=0.5, location='south africa')
    hpv16 = hpv.genotype('hpv16')
    hpv18 = hpv.genotype('hpv18')
    timepoints = ['2010']
    edges = np.array([0.,20.,25.,30.,40.,45.,50.,55.,65.,100.])
<<<<<<< HEAD
    az = hpa.age_results(timepoints=timepoints,
                         result_keys=['hpv_incidence'],
=======
    az = hpv.age_results(timepoints=timepoints,
                         result_keys=['hpv_prevalence'],
>>>>>>> f3ff073a
                         datafile='test_data/south_africa_hpv_data.xlsx',
                         edges=edges)
    sim = hpv.Sim(pars, genotypes=[hpv16, hpv18], analyzers=az)
    sim.run()
    a = sim.get_analyzer()

    # Check plot()
    if do_plot:
        fig = a.plot()

    return sim, a




#%% Run as a script
if __name__ == '__main__':

    T = sc.tic()

    people      = test_snapshot()
    sim0, a0    = test_age_pyramids()
    sim1, a1    = test_age_results()

    sc.toc(T)
    print('Done.')<|MERGE_RESOLUTION|>--- conflicted
+++ resolved
@@ -74,13 +74,8 @@
     hpv18 = hpv.genotype('hpv18')
     timepoints = ['2010']
     edges = np.array([0.,20.,25.,30.,40.,45.,50.,55.,65.,100.])
-<<<<<<< HEAD
-    az = hpa.age_results(timepoints=timepoints,
-                         result_keys=['hpv_incidence'],
-=======
     az = hpv.age_results(timepoints=timepoints,
                          result_keys=['hpv_prevalence'],
->>>>>>> f3ff073a
                          datafile='test_data/south_africa_hpv_data.xlsx',
                          edges=edges)
     sim = hpv.Sim(pars, genotypes=[hpv16, hpv18], analyzers=az)
